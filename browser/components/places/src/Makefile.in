#
# ***** BEGIN LICENSE BLOCK *****
# Version: MPL 1.1/GPL 2.0/LGPL 2.1
#
# The contents of this file are subject to the Mozilla Public License Version
# 1.1 (the "License"); you may not use this file except in compliance with
# the License. You may obtain a copy of the License at
# http://www.mozilla.org/MPL/
#
# Software distributed under the License is distributed on an "AS IS" basis,
# WITHOUT WARRANTY OF ANY KIND, either express or implied. See the License
# for the specific language governing rights and limitations under the
# License.
#
# The Original Code is Places code
#
# The Initial Developer of the Original Code is
# Google Inc.
# Portions created by the Initial Developer are Copyright (C) 2005
# the Initial Developer. All Rights Reserved.
#
# Contributor(s):
#   Brett Wilson <brettw@gmail.com>
#   Dietrich Ayala <dietrich@mozilla.com>
#
# Alternatively, the contents of this file may be used under the terms of
# either the GNU General Public License Version 2 or later (the "GPL"), or
# the GNU Lesser General Public License Version 2.1 or later (the "LGPL"),
# in which case the provisions of the GPL or the LGPL are applicable instead
# of those above. If you wish to allow use of your version of this file only
# under the terms of either the GPL or the LGPL, and not to allow others to
# use your version of this file under the terms of the MPL, indicate your
# decision by deleting the provisions above and replace them with the notice
# and other provisions required by the GPL or the LGPL. If you do not delete
# the provisions above, a recipient may use your version of this file under
# the terms of any one of the MPL, the GPL or the LGPL.
#
# ***** END LICENSE BLOCK *****

DEPTH = ../../../..
topsrcdir = @top_srcdir@
srcdir = @srcdir@
VPATH = @srcdir@

include $(DEPTH)/config/autoconf.mk

EXTRA_COMPONENTS = \
<<<<<<< HEAD
  BrowserPlaces.manifest \
  nsPlacesTransactionsService.js \
=======
>>>>>>> 0f80b27d
  PlacesProtocolHandler.js \
  $(NULL)

EXTRA_JS_MODULES = \
  PlacesUIUtils.jsm \
  $(NULL)

include $(topsrcdir)/config/rules.mk

XPIDL_FLAGS += -I$(topsrcdir)/browser/components<|MERGE_RESOLUTION|>--- conflicted
+++ resolved
@@ -45,11 +45,7 @@
 include $(DEPTH)/config/autoconf.mk
 
 EXTRA_COMPONENTS = \
-<<<<<<< HEAD
   BrowserPlaces.manifest \
-  nsPlacesTransactionsService.js \
-=======
->>>>>>> 0f80b27d
   PlacesProtocolHandler.js \
   $(NULL)
 
