# -*- Mode: javascript; tab-width: 2; indent-tabs-mode: nil; c-basic-offset: 2 -*-
# This Source Code Form is subject to the terms of the Mozilla Public
# License, v. 2.0. If a copy of the MPL was not distributed with this
# file, You can obtain one at http://mozilla.org/MPL/2.0/.

let Ci = Components.interfaces;
let Cu = Components.utils;

Cu.import("resource://gre/modules/XPCOMUtils.jsm");
Cu.import("resource:///modules/RecentWindow.jsm");

XPCOMUtils.defineLazyModuleGetter(this, "Task",
                                  "resource://gre/modules/Task.jsm");

const nsIWebNavigation = Ci.nsIWebNavigation;

var gCharsetMenu = null;
var gLastBrowserCharset = null;
var gPrevCharset = null;
var gProxyFavIcon = null;
var gLastValidURLStr = "";
var gInPrintPreviewMode = false;
var gContextMenu = null; // nsContextMenu instance
var gMultiProcessBrowser = false;

#ifndef XP_MACOSX
var gEditUIVisible = true;
#endif

[
  ["gBrowser",            "content"],
  ["gNavToolbox",         "navigator-toolbox"],
  ["gURLBar",             "urlbar"],
  ["gNavigatorBundle",    "bundle_browser"]
].forEach(function (elementGlobal) {
  var [name, id] = elementGlobal;
  window.__defineGetter__(name, function () {
    var element = document.getElementById(id);
    if (!element)
      return null;
    delete window[name];
    return window[name] = element;
  });
  window.__defineSetter__(name, function (val) {
    delete window[name];
    return window[name] = val;
  });
});

// Smart getter for the findbar.  If you don't wish to force the creation of
// the findbar, check gFindBarInitialized first.

this.__defineGetter__("gFindBar", function() {
  return window.gBrowser.getFindBar();
});

this.__defineGetter__("gFindBarInitialized", function() {
  return window.gBrowser.isFindBarInitialized();
});

XPCOMUtils.defineLazyGetter(this, "gPrefService", function() {
  return Services.prefs;
});

this.__defineGetter__("AddonManager", function() {
  let tmp = {};
  Cu.import("resource://gre/modules/AddonManager.jsm", tmp);
  return this.AddonManager = tmp.AddonManager;
});
this.__defineSetter__("AddonManager", function (val) {
  delete this.AddonManager;
  return this.AddonManager = val;
});

this.__defineGetter__("PluralForm", function() {
  Cu.import("resource://gre/modules/PluralForm.jsm");
  return this.PluralForm;
});
this.__defineSetter__("PluralForm", function (val) {
  delete this.PluralForm;
  return this.PluralForm = val;
});

XPCOMUtils.defineLazyModuleGetter(this, "TelemetryStopwatch",
  "resource://gre/modules/TelemetryStopwatch.jsm");

XPCOMUtils.defineLazyGetter(this, "gCustomizeMode", function() {
  let scope = {};
  Cu.import("resource:///modules/CustomizeMode.jsm", scope);
  return new scope.CustomizeMode(window);
});

#ifdef MOZ_SERVICES_SYNC
XPCOMUtils.defineLazyModuleGetter(this, "Weave",
  "resource://services-sync/main.js");
#endif

XPCOMUtils.defineLazyGetter(this, "PopupNotifications", function () {
  let tmp = {};
  Cu.import("resource://gre/modules/PopupNotifications.jsm", tmp);
  try {
    return new tmp.PopupNotifications(gBrowser,
                                      document.getElementById("notification-popup"),
                                      document.getElementById("notification-popup-box"));
  } catch (ex) {
    Cu.reportError(ex);
    return null;
  }
});

XPCOMUtils.defineLazyGetter(this, "DeveloperToolbar", function() {
  let tmp = {};
  Cu.import("resource:///modules/devtools/DeveloperToolbar.jsm", tmp);
  return new tmp.DeveloperToolbar(window, document.getElementById("developer-toolbar"));
});

XPCOMUtils.defineLazyGetter(this, "BrowserDebuggerProcess", function() {
  let tmp = {};
  Cu.import("resource:///modules/devtools/DebuggerProcess.jsm", tmp);
  return tmp.BrowserDebuggerProcess;
});

XPCOMUtils.defineLazyModuleGetter(this, "Social",
  "resource:///modules/Social.jsm");

XPCOMUtils.defineLazyModuleGetter(this, "PageThumbs",
  "resource://gre/modules/PageThumbs.jsm");

#ifdef MOZ_SAFE_BROWSING
XPCOMUtils.defineLazyModuleGetter(this, "SafeBrowsing",
  "resource://gre/modules/SafeBrowsing.jsm");
#endif

XPCOMUtils.defineLazyModuleGetter(this, "gBrowserNewTabPreloader",
  "resource:///modules/BrowserNewTabPreloader.jsm", "BrowserNewTabPreloader");

XPCOMUtils.defineLazyModuleGetter(this, "PrivateBrowsingUtils",
  "resource://gre/modules/PrivateBrowsingUtils.jsm");

XPCOMUtils.defineLazyModuleGetter(this, "SitePermissions",
  "resource:///modules/SitePermissions.jsm");

XPCOMUtils.defineLazyModuleGetter(this, "SessionStore",
  "resource:///modules/sessionstore/SessionStore.jsm");

let gInitialPages = [
  "about:blank",
  "about:newtab",
  "about:home",
  "about:privatebrowsing",
  "about:welcomeback",
  "about:sessionrestore"
];

#include browser-addons.js
#include browser-customization.js
#include browser-feeds.js
#include browser-fullScreen.js
#include browser-fullZoom.js
#include browser-places.js
#include browser-plugins.js
#include browser-safebrowsing.js
#include browser-social.js
#include browser-tabPreviews.js
#include browser-tabview.js
#include browser-thumbnails.js
#include browser-webrtcUI.js
#include browser-gestureSupport.js

#ifdef MOZ_DATA_REPORTING
#include browser-data-submission-info-bar.js
#endif

#ifdef MOZ_SERVICES_SYNC
#include browser-syncui.js
#endif

XPCOMUtils.defineLazyGetter(this, "Win7Features", function () {
#ifdef XP_WIN
  const WINTASKBAR_CONTRACTID = "@mozilla.org/windows-taskbar;1";
  if (WINTASKBAR_CONTRACTID in Cc &&
      Cc[WINTASKBAR_CONTRACTID].getService(Ci.nsIWinTaskbar).available) {
    let AeroPeek = Cu.import("resource:///modules/WindowsPreviewPerTab.jsm", {}).AeroPeek;
    return {
      onOpenWindow: function () {
        AeroPeek.onOpenWindow(window);
      },
      onCloseWindow: function () {
        AeroPeek.onCloseWindow(window);
      }
    };
  }
#endif
  return null;
});

#ifdef MOZ_CRASHREPORTER
XPCOMUtils.defineLazyServiceGetter(this, "gCrashReporter",
                                   "@mozilla.org/xre/app-info;1",
                                   "nsICrashReporter");
#endif

XPCOMUtils.defineLazyGetter(this, "PageMenu", function() {
  let tmp = {};
  Cu.import("resource://gre/modules/PageMenu.jsm", tmp);
  return new tmp.PageMenu();
});

/**
* We can avoid adding multiple load event listeners and save some time by adding
* one listener that calls all real handlers.
*/
function pageShowEventHandlers(persisted) {
  charsetLoadListener();
  XULBrowserWindow.asyncUpdateUI();

  // The PluginClickToPlay events are not fired when navigating using the
  // BF cache. |persisted| is true when the page is loaded from the
  // BF cache, so this code reshows the notification if necessary.
  if (persisted)
    gPluginHandler.reshowClickToPlayNotification();
}

function UpdateBackForwardCommands(aWebNavigation) {
  var backBroadcaster = document.getElementById("Browser:Back");
  var forwardBroadcaster = document.getElementById("Browser:Forward");

  // Avoid setting attributes on broadcasters if the value hasn't changed!
  // Remember, guys, setting attributes on elements is expensive!  They
  // get inherited into anonymous content, broadcast to other widgets, etc.!
  // Don't do it if the value hasn't changed! - dwh

  var backDisabled = backBroadcaster.hasAttribute("disabled");
  var forwardDisabled = forwardBroadcaster.hasAttribute("disabled");
  if (backDisabled == aWebNavigation.canGoBack) {
    if (backDisabled)
      backBroadcaster.removeAttribute("disabled");
    else
      backBroadcaster.setAttribute("disabled", true);
  }

  if (forwardDisabled == aWebNavigation.canGoForward) {
    if (forwardDisabled)
      forwardBroadcaster.removeAttribute("disabled");
    else
      forwardBroadcaster.setAttribute("disabled", true);
  }
}

/**
 * Click-and-Hold implementation for the Back and Forward buttons
 * XXXmano: should this live in toolbarbutton.xml?
 */
function SetClickAndHoldHandlers() {
  var timer;

  function openMenu(aButton) {
    cancelHold(aButton);
    aButton.firstChild.hidden = false;
    aButton.open = true;
  }

  function mousedownHandler(aEvent) {
    if (aEvent.button != 0 ||
        aEvent.currentTarget.open ||
        aEvent.currentTarget.disabled)
      return;

    // Prevent the menupopup from opening immediately
    aEvent.currentTarget.firstChild.hidden = true;

    aEvent.currentTarget.addEventListener("mouseout", mouseoutHandler, false);
    aEvent.currentTarget.addEventListener("mouseup", mouseupHandler, false);
    timer = setTimeout(openMenu, 500, aEvent.currentTarget);
  }

  function mouseoutHandler(aEvent) {
    let buttonRect = aEvent.currentTarget.getBoundingClientRect();
    if (aEvent.clientX >= buttonRect.left &&
        aEvent.clientX <= buttonRect.right &&
        aEvent.clientY >= buttonRect.bottom)
      openMenu(aEvent.currentTarget);
    else
      cancelHold(aEvent.currentTarget);
  }

  function mouseupHandler(aEvent) {
    cancelHold(aEvent.currentTarget);
  }

  function cancelHold(aButton) {
    clearTimeout(timer);
    aButton.removeEventListener("mouseout", mouseoutHandler, false);
    aButton.removeEventListener("mouseup", mouseupHandler, false);
  }

  function clickHandler(aEvent) {
    if (aEvent.button == 0 &&
        aEvent.target == aEvent.currentTarget &&
        !aEvent.currentTarget.open &&
        !aEvent.currentTarget.disabled) {
      let cmdEvent = document.createEvent("xulcommandevent");
      cmdEvent.initCommandEvent("command", true, true, window, 0,
                                aEvent.ctrlKey, aEvent.altKey, aEvent.shiftKey,
                                aEvent.metaKey, null);
      aEvent.currentTarget.dispatchEvent(cmdEvent);
    }
  }

  function _addClickAndHoldListenersOnElement(aElm) {
    aElm.addEventListener("mousedown", mousedownHandler, true);
    aElm.addEventListener("click", clickHandler, true);
  }

  // Bug 414797: Clone the back/forward buttons' context menu into both buttons.
  let popup = document.getElementById("backForwardMenu").cloneNode(true);
  popup.removeAttribute("id");
  // Prevent the back/forward buttons' context attributes from being inherited.
  popup.setAttribute("context", "");

  let backButton = document.getElementById("back-button");
  backButton.setAttribute("type", "menu");
  backButton.appendChild(popup);
  _addClickAndHoldListenersOnElement(backButton);

  let forwardButton = document.getElementById("forward-button");
  popup = popup.cloneNode(true);
  forwardButton.setAttribute("type", "menu");
  forwardButton.appendChild(popup);
  _addClickAndHoldListenersOnElement(forwardButton);
}

const gSessionHistoryObserver = {
  observe: function(subject, topic, data)
  {
    if (topic != "browser:purge-session-history")
      return;

    var backCommand = document.getElementById("Browser:Back");
    backCommand.setAttribute("disabled", "true");
    var fwdCommand = document.getElementById("Browser:Forward");
    fwdCommand.setAttribute("disabled", "true");

    // Hide session restore button on about:home
    window.messageManager.broadcastAsyncMessage("Browser:HideSessionRestoreButton");

    if (gURLBar) {
      // Clear undo history of the URL bar
      gURLBar.editor.transactionManager.clear()
    }
  }
};

/**
 * Given a starting docshell and a URI to look up, find the docshell the URI
 * is loaded in.
 * @param   aDocument
 *          A document to find instead of using just a URI - this is more specific.
 * @param   aDocShell
 *          The doc shell to start at
 * @param   aSoughtURI
 *          The URI that we're looking for
 * @returns The doc shell that the sought URI is loaded in. Can be in
 *          subframes.
 */
function findChildShell(aDocument, aDocShell, aSoughtURI) {
  aDocShell.QueryInterface(Components.interfaces.nsIWebNavigation);
  aDocShell.QueryInterface(Components.interfaces.nsIInterfaceRequestor);
  var doc = aDocShell.getInterface(Components.interfaces.nsIDOMDocument);
  if ((aDocument && doc == aDocument) ||
      (aSoughtURI && aSoughtURI.spec == aDocShell.currentURI.spec))
    return aDocShell;

  var node = aDocShell.QueryInterface(Components.interfaces.nsIDocShellTreeNode);
  for (var i = 0; i < node.childCount; ++i) {
    var docShell = node.getChildAt(i);
    docShell = findChildShell(aDocument, docShell, aSoughtURI);
    if (docShell)
      return docShell;
  }
  return null;
}

var gPopupBlockerObserver = {
  _reportButton: null,

  onReportButtonClick: function (aEvent)
  {
    if (aEvent.button != 0 || aEvent.target != this._reportButton)
      return;

    document.getElementById("blockedPopupOptions")
            .openPopup(this._reportButton, "after_end", 0, 2, false, false, aEvent);
  },

  handleEvent: function (aEvent)
  {
    if (aEvent.originalTarget != gBrowser.selectedBrowser)
      return;

    if (!this._reportButton && gURLBar)
      this._reportButton = document.getElementById("page-report-button");

    if (!gBrowser.pageReport) {
      // Hide the icon in the location bar (if the location bar exists)
      if (gURLBar)
        this._reportButton.hidden = true;
      return;
    }

    if (gURLBar)
      this._reportButton.hidden = false;

    // Only show the notification again if we've not already shown it. Since
    // notifications are per-browser, we don't need to worry about re-adding
    // it.
    if (!gBrowser.pageReport.reported) {
      if (gPrefService.getBoolPref("privacy.popups.showBrowserMessage")) {
        var brandBundle = document.getElementById("bundle_brand");
        var brandShortName = brandBundle.getString("brandShortName");
        var popupCount = gBrowser.pageReport.length;
#ifdef XP_WIN
        var popupButtonText = gNavigatorBundle.getString("popupWarningButton");
        var popupButtonAccesskey = gNavigatorBundle.getString("popupWarningButton.accesskey");
#else
        var popupButtonText = gNavigatorBundle.getString("popupWarningButtonUnix");
        var popupButtonAccesskey = gNavigatorBundle.getString("popupWarningButtonUnix.accesskey");
#endif
        var messageBase = gNavigatorBundle.getString("popupWarning.message");
        var message = PluralForm.get(popupCount, messageBase)
                                .replace("#1", brandShortName)
                                .replace("#2", popupCount);

        var notificationBox = gBrowser.getNotificationBox();
        var notification = notificationBox.getNotificationWithValue("popup-blocked");
        if (notification) {
          notification.label = message;
        }
        else {
          var buttons = [{
            label: popupButtonText,
            accessKey: popupButtonAccesskey,
            popup: "blockedPopupOptions",
            callback: null
          }];

          const priority = notificationBox.PRIORITY_WARNING_MEDIUM;
          notificationBox.appendNotification(message, "popup-blocked",
                                             "chrome://browser/skin/Info.png",
                                             priority, buttons);
        }
      }

      // Record the fact that we've reported this blocked popup, so we don't
      // show it again.
      gBrowser.pageReport.reported = true;
    }
  },

  toggleAllowPopupsForSite: function (aEvent)
  {
    var pm = Services.perms;
    var shouldBlock = aEvent.target.getAttribute("block") == "true";
    var perm = shouldBlock ? pm.DENY_ACTION : pm.ALLOW_ACTION;
    pm.add(gBrowser.currentURI, "popup", perm);

    gBrowser.getNotificationBox().removeCurrentNotification();
  },

  fillPopupList: function (aEvent)
  {
    // XXXben - rather than using |currentURI| here, which breaks down on multi-framed sites
    //          we should really walk the pageReport and create a list of "allow for <host>"
    //          menuitems for the common subset of hosts present in the report, this will
    //          make us frame-safe.
    //
    // XXXjst - Note that when this is fixed to work with multi-framed sites,
    //          also back out the fix for bug 343772 where
    //          nsGlobalWindow::CheckOpenAllow() was changed to also
    //          check if the top window's location is whitelisted.
    var uri = gBrowser.currentURI;
    var blockedPopupAllowSite = document.getElementById("blockedPopupAllowSite");
    try {
      blockedPopupAllowSite.removeAttribute("hidden");

      var pm = Services.perms;
      if (pm.testPermission(uri, "popup") == pm.ALLOW_ACTION) {
        // Offer an item to block popups for this site, if a whitelist entry exists
        // already for it.
        let blockString = gNavigatorBundle.getFormattedString("popupBlock", [uri.host || uri.spec]);
        blockedPopupAllowSite.setAttribute("label", blockString);
        blockedPopupAllowSite.setAttribute("block", "true");
      }
      else {
        // Offer an item to allow popups for this site
        let allowString = gNavigatorBundle.getFormattedString("popupAllow", [uri.host || uri.spec]);
        blockedPopupAllowSite.setAttribute("label", allowString);
        blockedPopupAllowSite.removeAttribute("block");
      }
    }
    catch (e) {
      blockedPopupAllowSite.setAttribute("hidden", "true");
    }

    if (PrivateBrowsingUtils.isWindowPrivate(window))
      blockedPopupAllowSite.setAttribute("disabled", "true");
    else
      blockedPopupAllowSite.removeAttribute("disabled");

    var foundUsablePopupURI = false;
    var pageReports = gBrowser.pageReport;
    if (pageReports) {
      for (let pageReport of pageReports) {
        // popupWindowURI will be null if the file picker popup is blocked.
        // xxxdz this should make the option say "Show file picker" and do it (Bug 590306)
        if (!pageReport.popupWindowURI)
          continue;
        var popupURIspec = pageReport.popupWindowURI.spec;

        // Sometimes the popup URI that we get back from the pageReport
        // isn't useful (for instance, netscape.com's popup URI ends up
        // being "http://www.netscape.com", which isn't really the URI of
        // the popup they're trying to show).  This isn't going to be
        // useful to the user, so we won't create a menu item for it.
        if (popupURIspec == "" || popupURIspec == "about:blank" ||
            popupURIspec == uri.spec)
          continue;

        // Because of the short-circuit above, we may end up in a situation
        // in which we don't have any usable popup addresses to show in
        // the menu, and therefore we shouldn't show the separator.  However,
        // since we got past the short-circuit, we must've found at least
        // one usable popup URI and thus we'll turn on the separator later.
        foundUsablePopupURI = true;

        var menuitem = document.createElement("menuitem");
        var label = gNavigatorBundle.getFormattedString("popupShowPopupPrefix",
                                                        [popupURIspec]);
        menuitem.setAttribute("label", label);
        menuitem.setAttribute("popupWindowURI", popupURIspec);
        menuitem.setAttribute("popupWindowFeatures", pageReport.popupWindowFeatures);
        menuitem.setAttribute("popupWindowName", pageReport.popupWindowName);
        menuitem.setAttribute("oncommand", "gPopupBlockerObserver.showBlockedPopup(event);");
        menuitem.requestingWindow = pageReport.requestingWindow;
        menuitem.requestingDocument = pageReport.requestingDocument;
        aEvent.target.appendChild(menuitem);
      }
    }

    // Show or hide the separator, depending on whether we added any
    // showable popup addresses to the menu.
    var blockedPopupsSeparator =
      document.getElementById("blockedPopupsSeparator");
    if (foundUsablePopupURI)
      blockedPopupsSeparator.removeAttribute("hidden");
    else
      blockedPopupsSeparator.setAttribute("hidden", true);

    var blockedPopupDontShowMessage = document.getElementById("blockedPopupDontShowMessage");
    var showMessage = gPrefService.getBoolPref("privacy.popups.showBrowserMessage");
    blockedPopupDontShowMessage.setAttribute("checked", !showMessage);
    if (aEvent.target.anchorNode.id == "page-report-button") {
      aEvent.target.anchorNode.setAttribute("open", "true");
      blockedPopupDontShowMessage.setAttribute("label", gNavigatorBundle.getString("popupWarningDontShowFromLocationbar"));
    } else
      blockedPopupDontShowMessage.setAttribute("label", gNavigatorBundle.getString("popupWarningDontShowFromMessage"));
  },

  onPopupHiding: function (aEvent) {
    if (aEvent.target.anchorNode.id == "page-report-button")
      aEvent.target.anchorNode.removeAttribute("open");

    let item = aEvent.target.lastChild;
    while (item && item.getAttribute("observes") != "blockedPopupsSeparator") {
      let next = item.previousSibling;
      item.parentNode.removeChild(item);
      item = next;
    }
  },

  showBlockedPopup: function (aEvent)
  {
    var target = aEvent.target;
    var popupWindowURI = target.getAttribute("popupWindowURI");
    var features = target.getAttribute("popupWindowFeatures");
    var name = target.getAttribute("popupWindowName");

    var dwi = target.requestingWindow;

    // If we have a requesting window and the requesting document is
    // still the current document, open the popup.
    if (dwi && dwi.document == target.requestingDocument) {
      dwi.open(popupWindowURI, name, features);
    }
  },

  editPopupSettings: function ()
  {
    var host = "";
    try {
      host = gBrowser.currentURI.host;
    }
    catch (e) { }

    var bundlePreferences = document.getElementById("bundle_preferences");
    var params = { blockVisible   : false,
                   sessionVisible : false,
                   allowVisible   : true,
                   prefilledHost  : host,
                   permissionType : "popup",
                   windowTitle    : bundlePreferences.getString("popuppermissionstitle"),
                   introText      : bundlePreferences.getString("popuppermissionstext") };
    var existingWindow = Services.wm.getMostRecentWindow("Browser:Permissions");
    if (existingWindow) {
      existingWindow.initWithParams(params);
      existingWindow.focus();
    }
    else
      window.openDialog("chrome://browser/content/preferences/permissions.xul",
                        "_blank", "resizable,dialog=no,centerscreen", params);
  },

  dontShowMessage: function ()
  {
    var showMessage = gPrefService.getBoolPref("privacy.popups.showBrowserMessage");
    gPrefService.setBoolPref("privacy.popups.showBrowserMessage", !showMessage);
    gBrowser.getNotificationBox().removeCurrentNotification();
  }
};

const gFormSubmitObserver = {
  QueryInterface : XPCOMUtils.generateQI([Ci.nsIFormSubmitObserver]),

  panel: null,

  init: function()
  {
    this.panel = document.getElementById('invalid-form-popup');
  },

  notifyInvalidSubmit : function (aFormElement, aInvalidElements)
  {
    // We are going to handle invalid form submission attempt by focusing the
    // first invalid element and show the corresponding validation message in a
    // panel attached to the element.
    if (!aInvalidElements.length) {
      return;
    }

    // Don't show the popup if the current tab doesn't contain the invalid form.
    if (gBrowser.contentDocument !=
        aFormElement.ownerDocument.defaultView.top.document) {
      return;
    }

    let element = aInvalidElements.queryElementAt(0, Ci.nsISupports);

    if (!(element instanceof HTMLInputElement ||
          element instanceof HTMLTextAreaElement ||
          element instanceof HTMLSelectElement ||
          element instanceof HTMLButtonElement)) {
      return;
    }

    this.panel.firstChild.textContent = element.validationMessage;

    element.focus();

    // If the user interacts with the element and makes it valid or leaves it,
    // we want to remove the popup.
    // We could check for clicks but a click is already removing the popup.
    function blurHandler() {
      gFormSubmitObserver.panel.hidePopup();
    };
    function inputHandler(e) {
      if (e.originalTarget.validity.valid) {
        gFormSubmitObserver.panel.hidePopup();
      } else {
        // If the element is now invalid for a new reason, we should update the
        // error message.
        if (gFormSubmitObserver.panel.firstChild.textContent !=
            e.originalTarget.validationMessage) {
          gFormSubmitObserver.panel.firstChild.textContent =
            e.originalTarget.validationMessage;
        }
      }
    };
    element.addEventListener("input", inputHandler, false);
    element.addEventListener("blur", blurHandler, false);

    // One event to bring them all and in the darkness bind them.
    this.panel.addEventListener("popuphiding", function onPopupHiding(aEvent) {
      aEvent.target.removeEventListener("popuphiding", onPopupHiding, false);
      element.removeEventListener("input", inputHandler, false);
      element.removeEventListener("blur", blurHandler, false);
    }, false);

    this.panel.hidden = false;

    // We want to show the popup at the middle of checkbox and radio buttons
    // and where the content begin for the other elements.
    let offset = 0;
    let position = "";

    if (element.tagName == 'INPUT' &&
        (element.type == 'radio' || element.type == 'checkbox')) {
      position = "bottomcenter topleft";
    } else {
      let win = element.ownerDocument.defaultView;
      let style = win.getComputedStyle(element, null);
      let utils = win.QueryInterface(Components.interfaces.nsIInterfaceRequestor)
                     .getInterface(Components.interfaces.nsIDOMWindowUtils);

      if (style.direction == 'rtl') {
        offset = parseInt(style.paddingRight) + parseInt(style.borderRightWidth);
      } else {
        offset = parseInt(style.paddingLeft) + parseInt(style.borderLeftWidth);
      }

      offset = Math.round(offset * utils.fullZoom);

      position = "after_start";
    }

    this.panel.openPopup(element, position, offset, 0);
  }
};

var gBrowserInit = {
  onLoad: function() {
    gMultiProcessBrowser = gPrefService.getBoolPref("browser.tabs.remote");

    var mustLoadSidebar = false;

    if (!gMultiProcessBrowser) {
      // There is a Content:Click message manually sent from content.
      Cc["@mozilla.org/eventlistenerservice;1"]
        .getService(Ci.nsIEventListenerService)
        .addSystemEventListener(gBrowser, "click", contentAreaClick, true);
    }

    gBrowser.addEventListener("DOMUpdatePageReport", gPopupBlockerObserver, false);

    // Note that the XBL binding is untrusted
    gBrowser.addEventListener("PluginBindingAttached", gPluginHandler, true, true);
    gBrowser.addEventListener("PluginCrashed",         gPluginHandler, true);
    gBrowser.addEventListener("PluginOutdated",        gPluginHandler, true);
    gBrowser.addEventListener("PluginInstantiated",    gPluginHandler, true);
    gBrowser.addEventListener("PluginRemoved",         gPluginHandler, true);

    gBrowser.addEventListener("NewPluginInstalled", gPluginHandler.newPluginInstalled, true);

    Services.obs.addObserver(gPluginHandler.pluginCrashed, "plugin-crashed", false);

    window.addEventListener("AppCommand", HandleAppCommandEvent, true);

    messageManager.loadFrameScript("chrome://browser/content/content.js", true);
    messageManager.loadFrameScript("chrome://browser/content/content-sessionStore.js", true);

    // initialize observers and listeners
    // and give C++ access to gBrowser
    XULBrowserWindow.init();
    window.QueryInterface(Ci.nsIInterfaceRequestor)
          .getInterface(nsIWebNavigation)
          .QueryInterface(Ci.nsIDocShellTreeItem).treeOwner
          .QueryInterface(Ci.nsIInterfaceRequestor)
          .getInterface(Ci.nsIXULWindow)
          .XULBrowserWindow = window.XULBrowserWindow;
    window.QueryInterface(Ci.nsIDOMChromeWindow).browserDOMWindow =
      new nsBrowserAccess();

    // set default character set if provided
    // window.arguments[1]: character set (string)
    if ("arguments" in window && window.arguments.length > 1 && window.arguments[1]) {
      if (window.arguments[1].startsWith("charset=")) {
        var arrayArgComponents = window.arguments[1].split("=");
        if (arrayArgComponents) {
          //we should "inherit" the charset menu setting in a new window
          getMarkupDocumentViewer().defaultCharacterSet = arrayArgComponents[1];
        }
      }
    }

    // Manually hook up session and global history for the first browser
    // so that we don't have to load global history before bringing up a
    // window.
    // Wire up session and global history before any possible
    // progress notifications for back/forward button updating
    gBrowser.webNavigation.sessionHistory = Cc["@mozilla.org/browser/shistory;1"].
                                            createInstance(Ci.nsISHistory);
    Services.obs.addObserver(gBrowser.browsers[0], "browser:purge-session-history", false);

    // remove the disablehistory attribute so the browser cleans up, as
    // though it had done this work itself
    gBrowser.browsers[0].removeAttribute("disablehistory");

    // enable global history
    try {
      if (!gMultiProcessBrowser)
      gBrowser.docShell.useGlobalHistory = true;
    } catch(ex) {
      Cu.reportError("Places database may be locked: " + ex);
    }

    // hook up UI through progress listener
    gBrowser.addProgressListener(window.XULBrowserWindow);
    gBrowser.addTabsProgressListener(window.TabsProgressListener);

    // setup our common DOMLinkAdded listener
    gBrowser.addEventListener("DOMLinkAdded", DOMLinkHandler, false);

    // setup simple gestures support
    gGestureSupport.init(true);

    // setup history swipe animation
    gHistorySwipeAnimation.init();

    if (window.opener && !window.opener.closed &&
        PrivateBrowsingUtils.isWindowPrivate(window) == PrivateBrowsingUtils.isWindowPrivate(window.opener)) {
      let openerSidebarBox = window.opener.document.getElementById("sidebar-box");
      // If the opener had a sidebar, open the same sidebar in our window.
      // The opener can be the hidden window too, if we're coming from the state
      // where no windows are open, and the hidden window has no sidebar box.
      if (openerSidebarBox && !openerSidebarBox.hidden) {
        let sidebarCmd = openerSidebarBox.getAttribute("sidebarcommand");
        let sidebarCmdElem = document.getElementById(sidebarCmd);

        // dynamically generated sidebars will fail this check.
        if (sidebarCmdElem) {
          let sidebarBox = document.getElementById("sidebar-box");
          let sidebarTitle = document.getElementById("sidebar-title");

          sidebarTitle.setAttribute(
            "value", window.opener.document.getElementById("sidebar-title").getAttribute("value"));
          sidebarBox.setAttribute("width", openerSidebarBox.boxObject.width);

          sidebarBox.setAttribute("sidebarcommand", sidebarCmd);
          // Note: we're setting 'src' on sidebarBox, which is a <vbox>, not on
          // the <browser id="sidebar">. This lets us delay the actual load until
          // delayedStartup().
          sidebarBox.setAttribute(
            "src", window.opener.document.getElementById("sidebar").getAttribute("src"));
          mustLoadSidebar = true;

          sidebarBox.hidden = false;
          document.getElementById("sidebar-splitter").hidden = false;
          sidebarCmdElem.setAttribute("checked", "true");
        }
      }
    }
    else {
      let box = document.getElementById("sidebar-box");
      if (box.hasAttribute("sidebarcommand")) {
        let commandID = box.getAttribute("sidebarcommand");
        if (commandID) {
          let command = document.getElementById(commandID);
          if (command) {
            mustLoadSidebar = true;
            box.hidden = false;
            document.getElementById("sidebar-splitter").hidden = false;
            command.setAttribute("checked", "true");
          }
          else {
            // Remove the |sidebarcommand| attribute, because the element it
            // refers to no longer exists, so we should assume this sidebar
            // panel has been uninstalled. (249883)
            box.removeAttribute("sidebarcommand");
          }
        }
      }
    }

    // Certain kinds of automigration rely on this notification to complete their
    // tasks BEFORE the browser window is shown.
    Services.obs.notifyObservers(null, "browser-window-before-show", "");

    // Set a sane starting width/height for all resolutions on new profiles.
    if (!document.documentElement.hasAttribute("width")) {
      let defaultWidth;
      let defaultHeight;

      // Very small: maximize the window
      // Portrait  : use about full width and 3/4 height, to view entire pages
      //             at once (without being obnoxiously tall)
      // Widescreen: use about half width, to suggest side-by-side page view
      // Otherwise : use 3/4 height and width
      if (screen.availHeight <= 600) {
        document.documentElement.setAttribute("sizemode", "maximized");
        defaultWidth = 610;
        defaultHeight = 450;
      }
      else {
        if (screen.availWidth <= screen.availHeight) {
          defaultWidth = screen.availWidth * .9;
          defaultHeight = screen.availHeight * .75;
        }
        else if (screen.availWidth >= 2048) {
          defaultWidth = (screen.availWidth / 2) - 20;
          defaultHeight = screen.availHeight - 10;
        }
        else {
          defaultWidth = screen.availWidth * .75;
          defaultHeight = screen.availHeight * .75;
        }

#ifdef MOZ_WIDGET_GTK2
        // On X, we're not currently able to account for the size of the window
        // border.  Use 28px as a guess (titlebar + bottom window border)
        defaultHeight -= 28;
#endif
      }
      document.documentElement.setAttribute("width", defaultWidth);
      document.documentElement.setAttribute("height", defaultHeight);
    }

    if (!window.toolbar.visible) {
      // adjust browser UI for popups
      if (gURLBar) {
        gURLBar.setAttribute("readonly", "true");
        gURLBar.setAttribute("enablehistory", "false");
      }
      goSetCommandEnabled("cmd_newNavigatorTab", false);
    }

#ifdef CAN_DRAW_IN_TITLEBAR
    updateTitlebarDisplay();
#endif

    // Misc. inits.
    CombinedStopReload.init();
    gPrivateBrowsingUI.init();
    TabsInTitlebar.init();

    // Wait until chrome is painted before executing code not critical to making the window visible
    this._boundDelayedStartup = this._delayedStartup.bind(this, mustLoadSidebar);
    window.addEventListener("MozAfterPaint", this._boundDelayedStartup);

    this._loadHandled = true;
  },

  _cancelDelayedStartup: function () {
    window.removeEventListener("MozAfterPaint", this._boundDelayedStartup);
    this._boundDelayedStartup = null;
  },

  _delayedStartup: function(mustLoadSidebar) {
    let tmp = {};
    Cu.import("resource://gre/modules/TelemetryTimestamps.jsm", tmp);
    let TelemetryTimestamps = tmp.TelemetryTimestamps;
    TelemetryTimestamps.add("delayedStartupStarted");

    this._cancelDelayedStartup();

    // We need to set the MozApplicationManifest event listeners up
    // before we start loading the home pages in case a document has
    // a "manifest" attribute, in which the MozApplicationManifest event
    // will be fired.
    gBrowser.addEventListener("MozApplicationManifest",
                              OfflineApps, false);
    // listen for offline apps on social
    let socialBrowser = document.getElementById("social-sidebar-browser");
    socialBrowser.addEventListener("MozApplicationManifest",
                              OfflineApps, false);

    let uriToLoad = this._getUriToLoad();
    var isLoadingBlank = isBlankPageURL(uriToLoad);

    // This pageshow listener needs to be registered before we may call
    // swapBrowsersAndCloseOther() to receive pageshow events fired by that.
    gBrowser.addEventListener("pageshow", function(event) {
      // Filter out events that are not about the document load we are interested in
      if (content && event.target == content.document)
        setTimeout(pageShowEventHandlers, 0, event.persisted);
    }, true);

    if (uriToLoad && uriToLoad != "about:blank") {
      if (uriToLoad instanceof Ci.nsISupportsArray) {
        let count = uriToLoad.Count();
        let specs = [];
        for (let i = 0; i < count; i++) {
          let urisstring = uriToLoad.GetElementAt(i).QueryInterface(Ci.nsISupportsString);
          specs.push(urisstring.data);
        }

        // This function throws for certain malformed URIs, so use exception handling
        // so that we don't disrupt startup
        try {
          gBrowser.loadTabs(specs, false, true);
        } catch (e) {}
      }
      else if (uriToLoad instanceof XULElement) {
        // swap the given tab with the default about:blank tab and then close
        // the original tab in the other window.

        // Stop the about:blank load
        gBrowser.stop();
        // make sure it has a docshell
        gBrowser.docShell;

        gBrowser.swapBrowsersAndCloseOther(gBrowser.selectedTab, uriToLoad);
      }
      // window.arguments[2]: referrer (nsIURI)
      //                 [3]: postData (nsIInputStream)
      //                 [4]: allowThirdPartyFixup (bool)
      else if (window.arguments.length >= 3) {
        loadURI(uriToLoad, window.arguments[2], window.arguments[3] || null,
                window.arguments[4] || false);
        window.focus();
      }
      // Note: loadOneOrMoreURIs *must not* be called if window.arguments.length >= 3.
      // Such callers expect that window.arguments[0] is handled as a single URI.
      else
        loadOneOrMoreURIs(uriToLoad);
    }

#ifdef MOZ_SAFE_BROWSING
    // Bug 778855 - Perf regression if we do this here. To be addressed in bug 779008.
    setTimeout(function() { SafeBrowsing.init(); }, 2000);
#endif

    Services.obs.addObserver(gSessionHistoryObserver, "browser:purge-session-history", false);
    Services.obs.addObserver(gXPInstallObserver, "addon-install-disabled", false);
    Services.obs.addObserver(gXPInstallObserver, "addon-install-started", false);
    Services.obs.addObserver(gXPInstallObserver, "addon-install-blocked", false);
    Services.obs.addObserver(gXPInstallObserver, "addon-install-failed", false);
    Services.obs.addObserver(gXPInstallObserver, "addon-install-complete", false);
    Services.obs.addObserver(gFormSubmitObserver, "invalidformsubmit", false);

    BrowserOffline.init();
    OfflineApps.init();
    IndexedDBPromptHelper.init();
    gFormSubmitObserver.init();
    SocialUI.init();

    // Initialize the full zoom setting.
    // We do this before the session restore service gets initialized so we can
    // apply full zoom settings to tabs restored by the session restore service.
    FullZoom.init();
    PanelUI.init();
    LightweightThemeListener.init();
    WebrtcIndicator.init();

    // Ensure login manager is up and running.
    Services.logins;

    if (mustLoadSidebar) {
      let sidebar = document.getElementById("sidebar");
      let sidebarBox = document.getElementById("sidebar-box");
      sidebar.setAttribute("src", sidebarBox.getAttribute("src"));
    }

    UpdateUrlbarSearchSplitterState();

    if (!isLoadingBlank || !focusAndSelectUrlBar())
      gBrowser.selectedBrowser.focus();

    gNavToolbox.customizeDone = BrowserToolboxCustomizeDone;
    gNavToolbox.customizeChange = BrowserToolboxCustomizeChange;

    // Set up Sanitize Item
    this._initializeSanitizer();

    // Enable/Disable auto-hide tabbar
    gBrowser.tabContainer.updateVisibility();

    gPrefService.addObserver(gHomeButton.prefDomain, gHomeButton, false);

    var homeButton = document.getElementById("home-button");
    gHomeButton.updateTooltip(homeButton);
    gHomeButton.updatePersonalToolbarStyle(homeButton);

    // BiDi UI
    gBidiUI = isBidiEnabled();
    if (gBidiUI) {
      document.getElementById("documentDirection-separator").hidden = false;
      document.getElementById("documentDirection-swap").hidden = false;
      document.getElementById("textfieldDirection-separator").hidden = false;
      document.getElementById("textfieldDirection-swap").hidden = false;
    }

    // Setup click-and-hold gestures access to the session history
    // menus if global click-and-hold isn't turned on
    if (!getBoolPref("ui.click_hold_context_menus", false))
      SetClickAndHoldHandlers();

    // Bug 666804 - NetworkPrioritizer support for e10s
    if (!gMultiProcessBrowser) {
      let NP = {};
      Cu.import("resource:///modules/NetworkPrioritizer.jsm", NP);
      NP.trackBrowserWindow(window);
    }

    PlacesToolbarHelper.init();

    ctrlTab.readPref();
    gPrefService.addObserver(ctrlTab.prefName, ctrlTab, false);

    // Initialize the download manager some time after the app starts so that
    // auto-resume downloads begin (such as after crashing or quitting with
    // active downloads) and speeds up the first-load of the download manager UI.
    // If the user manually opens the download manager before the timeout, the
    // downloads will start right away, and getting the service again won't hurt.
    setTimeout(function() {
      let DownloadsCommon =
        Cu.import("resource:///modules/DownloadsCommon.jsm", {}).DownloadsCommon;
      if (DownloadsCommon.useJSTransfer) {
        // Open the data link without initalizing nsIDownloadManager.
        DownloadsCommon.initializeAllDataLinks();
      } else {
        // Initalizing nsIDownloadManager will trigger the data link.
        Services.downloads;
      }
      let DownloadTaskbarProgress =
        Cu.import("resource://gre/modules/DownloadTaskbarProgress.jsm", {}).DownloadTaskbarProgress;
      DownloadTaskbarProgress.onBrowserWindowLoad(window);
    }, 10000);

    // The object handling the downloads indicator is also initialized here in the
    // delayed startup function, but the actual indicator element is not loaded
    // unless there are downloads to be displayed.
    DownloadsButton.initializeIndicator();

#ifndef XP_MACOSX
    updateEditUIVisibility();
    let placesContext = document.getElementById("placesContext");
    placesContext.addEventListener("popupshowing", updateEditUIVisibility, false);
    placesContext.addEventListener("popuphiding", updateEditUIVisibility, false);
#endif

    gBrowser.mPanelContainer.addEventListener("InstallBrowserTheme", LightWeightThemeWebInstaller, false, true);
    gBrowser.mPanelContainer.addEventListener("PreviewBrowserTheme", LightWeightThemeWebInstaller, false, true);
    gBrowser.mPanelContainer.addEventListener("ResetBrowserThemePreview", LightWeightThemeWebInstaller, false, true);

    // Bug 666808 - AeroPeek support for e10s
    if (!gMultiProcessBrowser) {
      if (Win7Features)
        Win7Features.onOpenWindow();
    }

   // called when we go into full screen, even if initiated by a web page script
    window.addEventListener("fullscreen", onFullScreen, true);

    // Called when we enter DOM full-screen mode. Note we can already be in browser
    // full-screen mode when we enter DOM full-screen mode.
    window.addEventListener("MozEnteredDomFullscreen", onMozEnteredDomFullscreen, true);

    if (window.fullScreen)
      onFullScreen();
    if (document.mozFullScreen)
      onMozEnteredDomFullscreen();

#ifdef MOZ_SERVICES_SYNC
    // initialize the sync UI
    gSyncUI.init();
#endif

#ifdef MOZ_DATA_REPORTING
    gDataNotificationInfoBar.init();
#endif

    gBrowserThumbnails.init();

    // Enable developer toolbar?
    let devToolbarEnabled = gPrefService.getBoolPref("devtools.toolbar.enabled");
    if (devToolbarEnabled) {
      let cmd = document.getElementById("Tools:DevToolbar");
      cmd.removeAttribute("disabled");
      cmd.removeAttribute("hidden");
      document.getElementById("Tools:DevToolbarFocus").removeAttribute("disabled");

      // Show the toolbar if it was previously visible
      if (gPrefService.getBoolPref("devtools.toolbar.visible")) {
        DeveloperToolbar.show(false);
      }
    }

    // Enable Chrome Debugger?
    let chromeEnabled = gPrefService.getBoolPref("devtools.chrome.enabled");
    let remoteEnabled = chromeEnabled &&
                        gPrefService.getBoolPref("devtools.debugger.chrome-enabled") &&
                        gPrefService.getBoolPref("devtools.debugger.remote-enabled");
    if (remoteEnabled) {
      let cmd = document.getElementById("Tools:ChromeDebugger");
      cmd.removeAttribute("disabled");
      cmd.removeAttribute("hidden");
    }

    // Enable Error Console?
    let consoleEnabled = gPrefService.getBoolPref("devtools.errorconsole.enabled");
    if (consoleEnabled) {
      let cmd = document.getElementById("Tools:ErrorConsole");
      cmd.removeAttribute("disabled");
      cmd.removeAttribute("hidden");
    }

    // Enable Scratchpad in the UI, if the preference allows this.
    let scratchpadEnabled = gPrefService.getBoolPref(Scratchpad.prefEnabledName);
    if (scratchpadEnabled) {
      let cmd = document.getElementById("Tools:Scratchpad");
      cmd.removeAttribute("disabled");
      cmd.removeAttribute("hidden");
    }

    // Enable DevTools connection screen, if the preference allows this.
    let devtoolsRemoteEnabled = gPrefService.getBoolPref("devtools.debugger.remote-enabled");
    if (devtoolsRemoteEnabled) {
      let cmd = document.getElementById("Tools:DevToolsConnect");
      cmd.removeAttribute("disabled");
      cmd.removeAttribute("hidden");
    }

    // Enable Responsive UI?
    let responsiveUIEnabled = gPrefService.getBoolPref("devtools.responsiveUI.enabled");
    if (responsiveUIEnabled) {
      let cmd = document.getElementById("Tools:ResponsiveUI");
      cmd.removeAttribute("disabled");
      cmd.removeAttribute("hidden");
    }

    // Add Devtools menuitems and listeners
    gDevToolsBrowser.registerBrowserWindow(window);

    window.addEventListener("mousemove", MousePosTracker, false);
    window.addEventListener("dragover", MousePosTracker, false);

    gNavToolbox.addEventListener("customizationstarting", CustomizationHandler);
    gNavToolbox.addEventListener("customizationending", CustomizationHandler);

    // End startup crash tracking after a delay to catch crashes while restoring
    // tabs and to postpone saving the pref to disk.
    try {
      const startupCrashEndDelay = 30 * 1000;
      setTimeout(Services.startup.trackStartupCrashEnd, startupCrashEndDelay);
    } catch (ex) {
      Cu.reportError("Could not end startup crash tracking: " + ex);
    }

#ifdef XP_WIN
#ifdef MOZ_METRO
    gMetroPrefs.prefDomain.forEach(function(prefName) {
      gMetroPrefs.pushDesktopControlledPrefToMetro(prefName);
      Services.prefs.addObserver(prefName, gMetroPrefs, false);
    }, this);
#endif
#endif

    if (gMultiProcessBrowser) {
      // Bug 862519 - Backspace doesn't work in electrolysis builds.
      // We bypass the problem by disabling the backspace-to-go-back command.
      document.getElementById("cmd_handleBackspace").setAttribute("disabled", true);
      document.getElementById("key_delete").setAttribute("disabled", true);
    }

    SessionStore.promiseInitialized.then(() => {
      // Enable the Restore Last Session command if needed
      if (SessionStore.canRestoreLastSession &&
          !PrivateBrowsingUtils.isWindowPrivate(window))
        goSetCommandEnabled("Browser:RestoreLastSession", true);

      TabView.init();

      setTimeout(function () { BrowserChromeTest.markAsReady(); }, 0);
    });

    Services.obs.notifyObservers(window, "browser-delayed-startup-finished", "");
    TelemetryTimestamps.add("delayedStartupFinished");
  },

  // Returns the URI(s) to load at startup.
  _getUriToLoad: function () {
    // window.arguments[0]: URI to load (string), or an nsISupportsArray of
    //                      nsISupportsStrings to load, or a xul:tab of
    //                      a tabbrowser, which will be replaced by this
    //                      window (for this case, all other arguments are
    //                      ignored).
    if (!window.arguments || !window.arguments[0])
      return null;

    let uri = window.arguments[0];
    let sessionStartup = Cc["@mozilla.org/browser/sessionstartup;1"]
                           .getService(Ci.nsISessionStartup);
    let defaultArgs = Cc["@mozilla.org/browser/clh;1"]
                        .getService(Ci.nsIBrowserHandler)
                        .defaultArgs;

    // If the given URI matches defaultArgs (the default homepage) we want
    // to block its load if we're going to restore a session anyway.
    if (uri == defaultArgs && sessionStartup.willOverrideHomepage)
      return null;

    return uri;
  },

  onUnload: function() {
    // In certain scenarios it's possible for unload to be fired before onload,
    // (e.g. if the window is being closed after browser.js loads but before the
    // load completes). In that case, there's nothing to do here.
    if (!this._loadHandled)
      return;

    gDevToolsBrowser.forgetBrowserWindow(window);

    let desc = Object.getOwnPropertyDescriptor(window, "DeveloperToolbar");
    if (desc && !desc.get) {
      DeveloperToolbar.destroy();
    }

    // First clean up services initialized in gBrowserInit.onLoad (or those whose
    // uninit methods don't depend on the services having been initialized).

    CombinedStopReload.uninit();

    gGestureSupport.init(false);

    gHistorySwipeAnimation.uninit();

    FullScreen.cleanup();

    Services.obs.removeObserver(gPluginHandler.pluginCrashed, "plugin-crashed");

    try {
      gBrowser.removeProgressListener(window.XULBrowserWindow);
      gBrowser.removeTabsProgressListener(window.TabsProgressListener);
    } catch (ex) {
    }

    BookmarkingUI.uninit();

    TabsInTitlebar.uninit();

    var enumerator = Services.wm.getEnumerator(null);
    enumerator.getNext();
    if (!enumerator.hasMoreElements()) {
      document.persist("sidebar-box", "sidebarcommand");
      document.persist("sidebar-box", "width");
      document.persist("sidebar-box", "src");
      document.persist("sidebar-title", "value");
    }

    // Now either cancel delayedStartup, or clean up the services initialized from
    // it.
    if (this._boundDelayedStartup) {
      this._cancelDelayedStartup();
    } else {
      if (Win7Features)
        Win7Features.onCloseWindow();

      gPrefService.removeObserver(ctrlTab.prefName, ctrlTab);
      ctrlTab.uninit();
      TabView.uninit();
      gBrowserThumbnails.uninit();
      FullZoom.destroy();

      Services.obs.removeObserver(gSessionHistoryObserver, "browser:purge-session-history");
      Services.obs.removeObserver(gXPInstallObserver, "addon-install-disabled");
      Services.obs.removeObserver(gXPInstallObserver, "addon-install-started");
      Services.obs.removeObserver(gXPInstallObserver, "addon-install-blocked");
      Services.obs.removeObserver(gXPInstallObserver, "addon-install-failed");
      Services.obs.removeObserver(gXPInstallObserver, "addon-install-complete");
      Services.obs.removeObserver(gFormSubmitObserver, "invalidformsubmit");

      try {
        gPrefService.removeObserver(gHomeButton.prefDomain, gHomeButton);
      } catch (ex) {
        Cu.reportError(ex);
      }

#ifdef XP_WIN
#ifdef MOZ_METRO
      gMetroPrefs.prefDomain.forEach(function(prefName) {
        Services.prefs.removeObserver(prefName, gMetroPrefs);
      });
#endif
#endif

      BrowserOffline.uninit();
      OfflineApps.uninit();
      IndexedDBPromptHelper.uninit();
      SocialUI.uninit();
      LightweightThemeListener.uninit();
      PanelUI.uninit();
    }

    // Final window teardown, do this last.
    window.XULBrowserWindow.destroy();
    window.XULBrowserWindow = null;
    window.QueryInterface(Ci.nsIInterfaceRequestor)
          .getInterface(Ci.nsIWebNavigation)
          .QueryInterface(Ci.nsIDocShellTreeItem).treeOwner
          .QueryInterface(Ci.nsIInterfaceRequestor)
          .getInterface(Ci.nsIXULWindow)
          .XULBrowserWindow = null;
    window.QueryInterface(Ci.nsIDOMChromeWindow).browserDOMWindow = null;
  },

#ifdef XP_MACOSX
  // nonBrowserWindowStartup(), nonBrowserWindowDelayedStartup(), and
  // nonBrowserWindowShutdown() are used for non-browser windows in
  // macBrowserOverlay
  nonBrowserWindowStartup: function() {
    // Disable inappropriate commands / submenus
    var disabledItems = ['Browser:SavePage',
                         'Browser:SendLink', 'cmd_pageSetup', 'cmd_print', 'cmd_find', 'cmd_findAgain',
                         'viewToolbarsMenu', 'viewSidebarMenuMenu', 'Browser:Reload',
                         'viewFullZoomMenu', 'pageStyleMenu', 'charsetMenu', 'View:PageSource', 'View:FullScreen',
                         'viewHistorySidebar', 'Browser:AddBookmarkAs', 'Browser:BookmarkAllTabs',
                         'View:PageInfo', 'Browser:ToggleTabView'];
    var element;

    for (let disabledItem of disabledItems) {
      element = document.getElementById(disabledItem);
      if (element)
        element.setAttribute("disabled", "true");
    }

    // If no windows are active (i.e. we're the hidden window), disable the close, minimize
    // and zoom menu commands as well
    if (window.location.href == "chrome://browser/content/hiddenWindow.xul") {
      var hiddenWindowDisabledItems = ['cmd_close', 'minimizeWindow', 'zoomWindow'];
      for (let hiddenWindowDisabledItem of hiddenWindowDisabledItems) {
        element = document.getElementById(hiddenWindowDisabledItem);
        if (element)
          element.setAttribute("disabled", "true");
      }

      // also hide the window-list separator
      element = document.getElementById("sep-window-list");
      element.setAttribute("hidden", "true");

      // Setup the dock menu.
      let dockMenuElement = document.getElementById("menu_mac_dockmenu");
      if (dockMenuElement != null) {
        let nativeMenu = Cc["@mozilla.org/widget/standalonenativemenu;1"]
                         .createInstance(Ci.nsIStandaloneNativeMenu);

        try {
          nativeMenu.init(dockMenuElement);

          let dockSupport = Cc["@mozilla.org/widget/macdocksupport;1"]
                            .getService(Ci.nsIMacDockSupport);
          dockSupport.dockMenu = nativeMenu;
        }
        catch (e) {
        }
      }
    }

    SocialUI.nonBrowserWindowInit();

    if (PrivateBrowsingUtils.permanentPrivateBrowsing) {
      document.getElementById("macDockMenuNewWindow").hidden = true;
    }

    this._delayedStartupTimeoutId = setTimeout(this.nonBrowserWindowDelayedStartup.bind(this), 0);
  },

  nonBrowserWindowDelayedStartup: function() {
    this._delayedStartupTimeoutId = null;

    // initialise the offline listener
    BrowserOffline.init();

    // Set up Sanitize Item
    this._initializeSanitizer();

    // initialize the private browsing UI
    gPrivateBrowsingUI.init();

#ifdef MOZ_SERVICES_SYNC
    // initialize the sync UI
    gSyncUI.init();
#endif
  },

  nonBrowserWindowShutdown: function() {
    // If nonBrowserWindowDelayedStartup hasn't run yet, we have no work to do -
    // just cancel the pending timeout and return;
    if (this._delayedStartupTimeoutId) {
      clearTimeout(this._delayedStartupTimeoutId);
      return;
    }

    BrowserOffline.uninit();
  },
#endif

  _initializeSanitizer: function() {
    const kDidSanitizeDomain = "privacy.sanitize.didShutdownSanitize";
    if (gPrefService.prefHasUserValue(kDidSanitizeDomain)) {
      gPrefService.clearUserPref(kDidSanitizeDomain);
      // We need to persist this preference change, since we want to
      // check it at next app start even if the browser exits abruptly
      gPrefService.savePrefFile(null);
    }

    /**
     * Migrate Firefox 3.0 privacy.item prefs under one of these conditions:
     *
     * a) User has customized any privacy.item prefs
     * b) privacy.sanitize.sanitizeOnShutdown is set
     */
    if (!gPrefService.getBoolPref("privacy.sanitize.migrateFx3Prefs")) {
      let itemBranch = gPrefService.getBranch("privacy.item.");
      let itemArray = itemBranch.getChildList("");

      // See if any privacy.item prefs are set
      let doMigrate = itemArray.some(function (name) itemBranch.prefHasUserValue(name));
      // Or if sanitizeOnShutdown is set
      if (!doMigrate)
        doMigrate = gPrefService.getBoolPref("privacy.sanitize.sanitizeOnShutdown");

      if (doMigrate) {
        let cpdBranch = gPrefService.getBranch("privacy.cpd.");
        let clearOnShutdownBranch = gPrefService.getBranch("privacy.clearOnShutdown.");
        for (let name of itemArray) {
          try {
            // don't migrate password or offlineApps clearing in the CRH dialog since
            // there's no UI for those anymore. They default to false. bug 497656
            if (name != "passwords" && name != "offlineApps")
              cpdBranch.setBoolPref(name, itemBranch.getBoolPref(name));
            clearOnShutdownBranch.setBoolPref(name, itemBranch.getBoolPref(name));
          }
          catch(e) {
            Cu.reportError("Exception thrown during privacy pref migration: " + e);
          }
        }
      }

      gPrefService.setBoolPref("privacy.sanitize.migrateFx3Prefs", true);
    }
  },
}


/* Legacy global init functions */
var BrowserStartup        = gBrowserInit.onLoad.bind(gBrowserInit);
var BrowserShutdown       = gBrowserInit.onUnload.bind(gBrowserInit);
#ifdef XP_MACOSX
var nonBrowserWindowStartup        = gBrowserInit.nonBrowserWindowStartup.bind(gBrowserInit);
var nonBrowserWindowDelayedStartup = gBrowserInit.nonBrowserWindowDelayedStartup.bind(gBrowserInit);
var nonBrowserWindowShutdown       = gBrowserInit.nonBrowserWindowShutdown.bind(gBrowserInit);
#endif

function HandleAppCommandEvent(evt) {
  switch (evt.command) {
  case "Back":
    BrowserBack();
    break;
  case "Forward":
    BrowserForward();
    break;
  case "Reload":
    BrowserReloadSkipCache();
    break;
  case "Stop":
    if (XULBrowserWindow.stopCommand.getAttribute("disabled") != "true")
      BrowserStop();
    break;
  case "Search":
    BrowserSearch.webSearch();
    break;
  case "Bookmarks":
    toggleSidebar('viewBookmarksSidebar');
    break;
  case "Home":
    BrowserHome();
    break;
  case "New":
    BrowserOpenTab();
    break;
  case "Close":
    BrowserCloseTabOrWindow();
    break;
  case "Find":
    gFindBar.onFindCommand();
    break;
  case "Help":
    openHelpLink('firefox-help');
    break;
  case "Open":
    BrowserOpenFileWindow();
    break;
  case "Print":
    PrintUtils.print();
    break;
  case "Save":
    saveDocument(window.content.document);
    break;
  case "SendMail":
    MailIntegration.sendLinkForWindow(window.content);
    break;
  default:
    return;
  }
  evt.stopPropagation();
  evt.preventDefault();
}

function gotoHistoryIndex(aEvent) {
  let index = aEvent.target.getAttribute("index");
  if (!index)
    return false;

  let where = whereToOpenLink(aEvent);

  if (where == "current") {
    // Normal click. Go there in the current tab and update session history.

    try {
      gBrowser.gotoIndex(index);
    }
    catch(ex) {
      return false;
    }
    return true;
  }
  // Modified click. Go there in a new tab/window.

  duplicateTabIn(gBrowser.selectedTab, where, index - gBrowser.sessionHistory.index);
  return true;
}

function BrowserForward(aEvent) {
  let where = whereToOpenLink(aEvent, false, true);

  if (where == "current") {
    try {
      gBrowser.goForward();
    }
    catch(ex) {
    }
  }
  else {
    duplicateTabIn(gBrowser.selectedTab, where, 1);
  }
}

function BrowserBack(aEvent) {
  let where = whereToOpenLink(aEvent, false, true);

  if (where == "current") {
    try {
      gBrowser.goBack();
    }
    catch(ex) {
    }
  }
  else {
    duplicateTabIn(gBrowser.selectedTab, where, -1);
  }
}

function BrowserHandleBackspace()
{
  switch (gPrefService.getIntPref("browser.backspace_action")) {
  case 0:
    BrowserBack();
    break;
  case 1:
    goDoCommand("cmd_scrollPageUp");
    break;
  }
}

function BrowserHandleShiftBackspace()
{
  switch (gPrefService.getIntPref("browser.backspace_action")) {
  case 0:
    BrowserForward();
    break;
  case 1:
    goDoCommand("cmd_scrollPageDown");
    break;
  }
}

function BrowserStop() {
  const stopFlags = nsIWebNavigation.STOP_ALL;
  gBrowser.webNavigation.stop(stopFlags);
}

function BrowserReloadOrDuplicate(aEvent) {
  var backgroundTabModifier = aEvent.button == 1 ||
#ifdef XP_MACOSX
    aEvent.metaKey;
#else
    aEvent.ctrlKey;
#endif
  if (aEvent.shiftKey && !backgroundTabModifier) {
    BrowserReloadSkipCache();
    return;
  }

  let where = whereToOpenLink(aEvent, false, true);
  if (where == "current")
    BrowserReload();
  else
    duplicateTabIn(gBrowser.selectedTab, where);
}

function BrowserReload() {
  const reloadFlags = nsIWebNavigation.LOAD_FLAGS_NONE;
  BrowserReloadWithFlags(reloadFlags);
}

function BrowserReloadSkipCache() {
  // Bypass proxy and cache.
  const reloadFlags = nsIWebNavigation.LOAD_FLAGS_BYPASS_PROXY | nsIWebNavigation.LOAD_FLAGS_BYPASS_CACHE;
  BrowserReloadWithFlags(reloadFlags);
}

var BrowserHome = BrowserGoHome;
function BrowserGoHome(aEvent) {
  if (aEvent && "button" in aEvent &&
      aEvent.button == 2) // right-click: do nothing
    return;

  var homePage = gHomeButton.getHomePage();
  var where = whereToOpenLink(aEvent, false, true);
  var urls;

  // Home page should open in a new tab when current tab is an app tab
  if (where == "current" &&
      gBrowser &&
      gBrowser.selectedTab.pinned)
    where = "tab";

  // openUILinkIn in utilityOverlay.js doesn't handle loading multiple pages
  switch (where) {
  case "current":
    loadOneOrMoreURIs(homePage);
    break;
  case "tabshifted":
  case "tab":
    urls = homePage.split("|");
    var loadInBackground = getBoolPref("browser.tabs.loadBookmarksInBackground", false);
    gBrowser.loadTabs(urls, loadInBackground);
    break;
  case "window":
    OpenBrowserWindow();
    break;
  }
}

function loadOneOrMoreURIs(aURIString)
{
#ifdef XP_MACOSX
  // we're not a browser window, pass the URI string to a new browser window
  if (window.location.href != getBrowserURL())
  {
    window.openDialog(getBrowserURL(), "_blank", "all,dialog=no", aURIString);
    return;
  }
#endif
  // This function throws for certain malformed URIs, so use exception handling
  // so that we don't disrupt startup
  try {
    gBrowser.loadTabs(aURIString.split("|"), false, true);
  }
  catch (e) {
  }
}

function focusAndSelectUrlBar() {
  if (gURLBar) {
    if (window.fullScreen)
      FullScreen.mouseoverToggle(true);

    gURLBar.select();
    if (document.activeElement == gURLBar.inputField)
      return true;
  }
  return false;
}

function openLocation() {
  if (focusAndSelectUrlBar())
    return;

#ifdef XP_MACOSX
  if (window.location.href != getBrowserURL()) {
    var win = getTopWin();
    if (win) {
      // If there's an open browser window, it should handle this command
      win.focus()
      win.openLocation();
    }
    else {
      // If there are no open browser windows, open a new one
      win = window.openDialog("chrome://browser/content/", "_blank",
                              "chrome,all,dialog=no", BROWSER_NEW_TAB_URL);
      win.addEventListener("load", openLocationCallback, false);
    }
    return;
  }
#endif
  openDialog("chrome://browser/content/openLocation.xul", "_blank",
             "chrome,modal,titlebar", window);
}

function openLocationCallback()
{
  // make sure the DOM is ready
  setTimeout(function() { this.openLocation(); }, 0);
}

function BrowserOpenTab()
{
  openUILinkIn(BROWSER_NEW_TAB_URL, "tab");
}

/* Called from the openLocation dialog. This allows that dialog to instruct
   its opener to open a new window and then step completely out of the way.
   Anything less byzantine is causing horrible crashes, rather believably,
   though oddly only on Linux. */
function delayedOpenWindow(chrome, flags, href, postData)
{
  // The other way to use setTimeout,
  // setTimeout(openDialog, 10, chrome, "_blank", flags, url),
  // doesn't work here.  The extra "magic" extra argument setTimeout adds to
  // the callback function would confuse gBrowserInit.onLoad() by making
  // window.arguments[1] be an integer instead of null.
  setTimeout(function() { openDialog(chrome, "_blank", flags, href, null, null, postData); }, 10);
}

/* Required because the tab needs time to set up its content viewers and get the load of
   the URI kicked off before becoming the active content area. */
function delayedOpenTab(aUrl, aReferrer, aCharset, aPostData, aAllowThirdPartyFixup)
{
  gBrowser.loadOneTab(aUrl, {
                      referrerURI: aReferrer,
                      charset: aCharset,
                      postData: aPostData,
                      inBackground: false,
                      allowThirdPartyFixup: aAllowThirdPartyFixup});
}

var gLastOpenDirectory = {
  _lastDir: null,
  get path() {
    if (!this._lastDir || !this._lastDir.exists()) {
      try {
        this._lastDir = gPrefService.getComplexValue("browser.open.lastDir",
                                                     Ci.nsILocalFile);
        if (!this._lastDir.exists())
          this._lastDir = null;
      }
      catch(e) {}
    }
    return this._lastDir;
  },
  set path(val) {
    try {
      if (!val || !val.isDirectory())
        return;
    } catch(e) {
      return;
    }
    this._lastDir = val.clone();

    // Don't save the last open directory pref inside the Private Browsing mode
    if (!PrivateBrowsingUtils.isWindowPrivate(window))
      gPrefService.setComplexValue("browser.open.lastDir", Ci.nsILocalFile,
                                   this._lastDir);
  },
  reset: function() {
    this._lastDir = null;
  }
};

function BrowserOpenFileWindow()
{
  // Get filepicker component.
  try {
    const nsIFilePicker = Ci.nsIFilePicker;
    let fp = Cc["@mozilla.org/filepicker;1"].createInstance(nsIFilePicker);
    let fpCallback = function fpCallback_done(aResult) {
      if (aResult == nsIFilePicker.returnOK) {
        try {
          if (fp.file) {
            gLastOpenDirectory.path =
              fp.file.parent.QueryInterface(Ci.nsILocalFile);
          }
        } catch (ex) {
        }
        openUILinkIn(fp.fileURL.spec, "current");
      }
    };

    fp.init(window, gNavigatorBundle.getString("openFile"),
            nsIFilePicker.modeOpen);
    fp.appendFilters(nsIFilePicker.filterAll | nsIFilePicker.filterText |
                     nsIFilePicker.filterImages | nsIFilePicker.filterXML |
                     nsIFilePicker.filterHTML);
    fp.displayDirectory = gLastOpenDirectory.path;
    fp.open(fpCallback);
  } catch (ex) {
  }
}

function BrowserCloseTabOrWindow() {
#ifdef XP_MACOSX
  // If we're not a browser window, just close the window
  if (window.location.href != getBrowserURL()) {
    closeWindow(true);
    return;
  }
#endif

  // If the current tab is the last one, this will close the window.
  gBrowser.removeCurrentTab({animate: true});
}

function BrowserTryToCloseWindow()
{
  if (WindowIsClosing())
    window.close();     // WindowIsClosing does all the necessary checks
}

function loadURI(uri, referrer, postData, allowThirdPartyFixup) {
  if (postData === undefined)
    postData = null;

  var flags = nsIWebNavigation.LOAD_FLAGS_NONE;
  if (allowThirdPartyFixup)
    flags |= nsIWebNavigation.LOAD_FLAGS_ALLOW_THIRD_PARTY_FIXUP;

  try {
    gBrowser.loadURIWithFlags(uri, flags, referrer, null, postData);
  } catch (e) {}
}

function getShortcutOrURIAndPostData(aURL) {
  return Task.spawn(function() {
    let mayInheritPrincipal = false;
    let postData = null;
    let shortcutURL = null;
    let keyword = aURL;
    let param = "";

    let offset = aURL.indexOf(" ");
    if (offset > 0) {
      keyword = aURL.substr(0, offset);
      param = aURL.substr(offset + 1);
    }

    let engine = Services.search.getEngineByAlias(keyword);
    if (engine) {
      let submission = engine.getSubmission(param);
      postData = submission.postData;
      throw new Task.Result({ postData: submission.postData,
                              url: submission.uri.spec,
                              mayInheritPrincipal: mayInheritPrincipal });
    }

    [shortcutURL, postData] =
      PlacesUtils.getURLAndPostDataForKeyword(keyword);

    if (!shortcutURL)
      throw new Task.Result({ postData: postData, url: aURL,
                              mayInheritPrincipal: mayInheritPrincipal });

    let escapedPostData = "";
    if (postData)
      escapedPostData = unescape(postData);

    if (/%s/i.test(shortcutURL) || /%s/i.test(escapedPostData)) {
      let charset = "";
      const re = /^(.*)\&mozcharset=([a-zA-Z][_\-a-zA-Z0-9]+)\s*$/;
      let matches = shortcutURL.match(re);
      if (matches)
        [, shortcutURL, charset] = matches;
      else {
        // Try to get the saved character-set.
        try {
          // makeURI throws if URI is invalid.
          // Will return an empty string if character-set is not found.
          charset = yield PlacesUtils.getCharsetForURI(makeURI(shortcutURL));
        } catch (e) {}
      }

      // encodeURIComponent produces UTF-8, and cannot be used for other charsets.
      // escape() works in those cases, but it doesn't uri-encode +, @, and /.
      // Therefore we need to manually replace these ASCII characters by their
      // encodeURIComponent result, to match the behavior of nsEscape() with
      // url_XPAlphas
      let encodedParam = "";
      if (charset && charset != "UTF-8")
        encodedParam = escape(convertFromUnicode(charset, param)).
                       replace(/[+@\/]+/g, encodeURIComponent);
      else // Default charset is UTF-8
        encodedParam = encodeURIComponent(param);

      shortcutURL = shortcutURL.replace(/%s/g, encodedParam).replace(/%S/g, param);

      if (/%s/i.test(escapedPostData)) // POST keyword
        postData = getPostDataStream(escapedPostData, param, encodedParam,
                                               "application/x-www-form-urlencoded");
    }
    else if (param) {
      // This keyword doesn't take a parameter, but one was provided. Just return
      // the original URL.
      postData = null;

      throw new Task.Result({ postData: postData, url: aURL,
                              mayInheritPrincipal: mayInheritPrincipal });
    }

    // This URL came from a bookmark, so it's safe to let it inherit the current
    // document's principal.
    mayInheritPrincipal = true;

    throw new Task.Result({ postData: postData, url: shortcutURL,
                            mayInheritPrincipal: mayInheritPrincipal });
  });
}

function getPostDataStream(aStringData, aKeyword, aEncKeyword, aType) {
  var dataStream = Cc["@mozilla.org/io/string-input-stream;1"].
                   createInstance(Ci.nsIStringInputStream);
  aStringData = aStringData.replace(/%s/g, aEncKeyword).replace(/%S/g, aKeyword);
  dataStream.data = aStringData;

  var mimeStream = Cc["@mozilla.org/network/mime-input-stream;1"].
                   createInstance(Ci.nsIMIMEInputStream);
  mimeStream.addHeader("Content-Type", aType);
  mimeStream.addContentLength = true;
  mimeStream.setData(dataStream);
  return mimeStream.QueryInterface(Ci.nsIInputStream);
}

function getLoadContext() {
  return window.QueryInterface(Ci.nsIInterfaceRequestor)
               .getInterface(Ci.nsIWebNavigation)
               .QueryInterface(Ci.nsILoadContext);
}

function readFromClipboard()
{
  var url;

  try {
    // Create transferable that will transfer the text.
    var trans = Components.classes["@mozilla.org/widget/transferable;1"]
                          .createInstance(Components.interfaces.nsITransferable);
    trans.init(getLoadContext());

    trans.addDataFlavor("text/unicode");

    // If available, use selection clipboard, otherwise global one
    if (Services.clipboard.supportsSelectionClipboard())
      Services.clipboard.getData(trans, Services.clipboard.kSelectionClipboard);
    else
      Services.clipboard.getData(trans, Services.clipboard.kGlobalClipboard);

    var data = {};
    var dataLen = {};
    trans.getTransferData("text/unicode", data, dataLen);

    if (data) {
      data = data.value.QueryInterface(Components.interfaces.nsISupportsString);
      url = data.data.substring(0, dataLen.value / 2);
    }
  } catch (ex) {
  }

  return url;
}

function BrowserViewSourceOfDocument(aDocument)
{
  var pageCookie;
  var webNav;

  // Get the document charset
  var docCharset = "charset=" + aDocument.characterSet;

  // Get the nsIWebNavigation associated with the document
  try {
      var win;
      var ifRequestor;

      // Get the DOMWindow for the requested document.  If the DOMWindow
      // cannot be found, then just use the content window...
      //
      // XXX:  This is a bit of a hack...
      win = aDocument.defaultView;
      if (win == window) {
        win = content;
      }
      ifRequestor = win.QueryInterface(Components.interfaces.nsIInterfaceRequestor);

      webNav = ifRequestor.getInterface(nsIWebNavigation);
  } catch(err) {
      // If nsIWebNavigation cannot be found, just get the one for the whole
      // window...
      webNav = gBrowser.webNavigation;
  }
  //
  // Get the 'PageDescriptor' for the current document. This allows the
  // view-source to access the cached copy of the content rather than
  // refetching it from the network...
  //
  try{
    var PageLoader = webNav.QueryInterface(Components.interfaces.nsIWebPageDescriptor);

    pageCookie = PageLoader.currentDescriptor;
  } catch(err) {
    // If no page descriptor is available, just use the view-source URL...
  }

  top.gViewSourceUtils.viewSource(webNav.currentURI.spec, pageCookie, aDocument);
}

// doc - document to use for source, or null for this window's document
// initialTab - name of the initial tab to display, or null for the first tab
// imageElement - image to load in the Media Tab of the Page Info window; can be null/omitted
function BrowserPageInfo(doc, initialTab, imageElement) {
  var args = {doc: doc, initialTab: initialTab, imageElement: imageElement};
  var windows = Services.wm.getEnumerator("Browser:page-info");

  var documentURL = doc ? doc.location : window.content.document.location;

  // Check for windows matching the url
  while (windows.hasMoreElements()) {
    var currentWindow = windows.getNext();
    if (currentWindow.document.documentElement.getAttribute("relatedUrl") == documentURL) {
      currentWindow.focus();
      currentWindow.resetPageInfo(args);
      return currentWindow;
    }
  }

  // We didn't find a matching window, so open a new one.
  return openDialog("chrome://browser/content/pageinfo/pageInfo.xul", "",
                    "chrome,toolbar,dialog=no,resizable", args);
}

function URLBarSetURI(aURI) {
  var value = gBrowser.userTypedValue;
  var valid = false;

  if (value == null) {
    let uri = aURI || gBrowser.currentURI;
    // Strip off "wyciwyg://" and passwords for the location bar
    try {
      uri = Services.uriFixup.createExposableURI(uri);
    } catch (e) {}

    // Replace initial page URIs with an empty string
    // only if there's no opener (bug 370555).
    // Bug 863515 - Make content.opener checks work in electrolysis.
    if (gInitialPages.indexOf(uri.spec) != -1)
      value = !gMultiProcessBrowser && content.opener ? uri.spec : "";
    else
      value = losslessDecodeURI(uri);

    valid = !isBlankPageURL(uri.spec);
  }

  gURLBar.value = value;
  gURLBar.valueIsTyped = !valid;
  SetPageProxyState(valid ? "valid" : "invalid");
}

function losslessDecodeURI(aURI) {
  var value = aURI.spec;
  // Try to decode as UTF-8 if there's no encoding sequence that we would break.
  if (!/%25(?:3B|2F|3F|3A|40|26|3D|2B|24|2C|23)/i.test(value))
    try {
      value = decodeURI(value)
                // 1. decodeURI decodes %25 to %, which creates unintended
                //    encoding sequences. Re-encode it, unless it's part of
                //    a sequence that survived decodeURI, i.e. one for:
                //    ';', '/', '?', ':', '@', '&', '=', '+', '$', ',', '#'
                //    (RFC 3987 section 3.2)
                // 2. Re-encode whitespace so that it doesn't get eaten away
                //    by the location bar (bug 410726).
                .replace(/%(?!3B|2F|3F|3A|40|26|3D|2B|24|2C|23)|[\r\n\t]/ig,
                         encodeURIComponent);
    } catch (e) {}

  // Encode invisible characters (line and paragraph separator,
  // object replacement character) (bug 452979)
  value = value.replace(/[\v\x0c\x1c\x1d\x1e\x1f\u2028\u2029\ufffc]/g,
                        encodeURIComponent);

  // Encode default ignorable characters (bug 546013)
  // except ZWNJ (U+200C) and ZWJ (U+200D) (bug 582186).
  // This includes all bidirectional formatting characters.
  // (RFC 3987 sections 3.2 and 4.1 paragraph 6)
  value = value.replace(/[\u00ad\u034f\u115f-\u1160\u17b4-\u17b5\u180b-\u180d\u200b\u200e-\u200f\u202a-\u202e\u2060-\u206f\u3164\ufe00-\ufe0f\ufeff\uffa0\ufff0-\ufff8]|\ud834[\udd73-\udd7a]|[\udb40-\udb43][\udc00-\udfff]/g,
                        encodeURIComponent);
  return value;
}

function UpdateUrlbarSearchSplitterState()
{
  var splitter = document.getElementById("urlbar-search-splitter");
  var urlbar = document.getElementById("urlbar-container");
  var searchbar = document.getElementById("search-container");

  var ibefore = null;
  if (urlbar && searchbar) {
    if (urlbar.nextSibling == searchbar)
      ibefore = searchbar;
    else if (searchbar.nextSibling == urlbar)
      ibefore = urlbar;
  }

  if (ibefore) {
    if (!splitter) {
      splitter = document.createElement("splitter");
      splitter.id = "urlbar-search-splitter";
      splitter.setAttribute("resizebefore", "flex");
      splitter.setAttribute("resizeafter", "flex");
      splitter.setAttribute("skipintoolbarset", "true");
      splitter.className = "chromeclass-toolbar-additional";
    }
    urlbar.parentNode.insertBefore(splitter, ibefore);
  } else if (splitter)
    splitter.parentNode.removeChild(splitter);
}

function UpdatePageProxyState()
{
  if (gURLBar && gURLBar.value != gLastValidURLStr)
    SetPageProxyState("invalid");
}

function SetPageProxyState(aState)
{
  BookmarkingUI.onPageProxyStateChanged(aState);

  if (!gURLBar)
    return;

  if (!gProxyFavIcon)
    gProxyFavIcon = document.getElementById("page-proxy-favicon");

  gURLBar.setAttribute("pageproxystate", aState);
  gProxyFavIcon.setAttribute("pageproxystate", aState);

  // the page proxy state is set to valid via OnLocationChange, which
  // gets called when we switch tabs.
  if (aState == "valid") {
    gLastValidURLStr = gURLBar.value;
    gURLBar.addEventListener("input", UpdatePageProxyState, false);
  } else if (aState == "invalid") {
    gURLBar.removeEventListener("input", UpdatePageProxyState, false);
  }
}

function PageProxyClickHandler(aEvent)
{
  if (aEvent.button == 1 && gPrefService.getBoolPref("middlemouse.paste"))
    middleMousePaste(aEvent);
}

/**
 * Handle command events bubbling up from error page content
 * or from about:newtab
 */
let BrowserOnClick = {
  handleEvent: function BrowserOnClick_handleEvent(aEvent) {
    if (!aEvent.isTrusted || // Don't trust synthetic events
        aEvent.button == 2) {
      return;
    }

    let originalTarget = aEvent.originalTarget;
    let ownerDoc = originalTarget.ownerDocument;

    // If the event came from an ssl error page, it is probably either the "Add
    // Exception…" or "Get me out of here!" button
    if (ownerDoc.documentURI.startsWith("about:certerror")) {
      this.onAboutCertError(originalTarget, ownerDoc);
    }
    else if (ownerDoc.documentURI.startsWith("about:blocked")) {
      this.onAboutBlocked(originalTarget, ownerDoc);
    }
    else if (ownerDoc.documentURI.startsWith("about:neterror")) {
      this.onAboutNetError(originalTarget, ownerDoc);
    }
    else if (gMultiProcessBrowser &&
             ownerDoc.documentURI.toLowerCase() == "about:newtab") {
      this.onE10sAboutNewTab(aEvent, ownerDoc);
    }
  },

  onAboutCertError: function BrowserOnClick_onAboutCertError(aTargetElm, aOwnerDoc) {
    let elmId = aTargetElm.getAttribute("id");
    let secHistogram = Services.telemetry.getHistogramById("SECURITY_UI");
    let isTopFrame = (aOwnerDoc.defaultView.parent === aOwnerDoc.defaultView);

    switch (elmId) {
      case "exceptionDialogButton":
        if (isTopFrame) {
          secHistogram.add(Ci.nsISecurityUITelemetry.WARNING_BAD_CERT_TOP_CLICK_ADD_EXCEPTION);
        }
        let params = { exceptionAdded : false };

        try {
          switch (Services.prefs.getIntPref("browser.ssl_override_behavior")) {
            case 2 : // Pre-fetch & pre-populate
              params.prefetchCert = true;
            case 1 : // Pre-populate
              params.location = aOwnerDoc.location.href;
          }
        } catch (e) {
          Components.utils.reportError("Couldn't get ssl_override pref: " + e);
        }

        window.openDialog('chrome://pippki/content/exceptionDialog.xul',
                          '','chrome,centerscreen,modal', params);

        // If the user added the exception cert, attempt to reload the page
        if (params.exceptionAdded) {
          aOwnerDoc.location.reload();
        }
        break;

      case "getMeOutOfHereButton":
        if (isTopFrame) {
          secHistogram.add(Ci.nsISecurityUITelemetry.WARNING_BAD_CERT_TOP_GET_ME_OUT_OF_HERE);
        }
        getMeOutOfHere();
        break;

      case "technicalContent":
        if (isTopFrame) {
          secHistogram.add(Ci.nsISecurityUITelemetry.WARNING_BAD_CERT_TOP_TECHNICAL_DETAILS);
        }
        break;

      case "expertContent":
        if (isTopFrame) {
          secHistogram.add(Ci.nsISecurityUITelemetry.WARNING_BAD_CERT_TOP_UNDERSTAND_RISKS);
        }
        break;

    }
  },

  onAboutBlocked: function BrowserOnClick_onAboutBlocked(aTargetElm, aOwnerDoc) {
    let elmId = aTargetElm.getAttribute("id");
    let secHistogram = Services.telemetry.getHistogramById("SECURITY_UI");

    // The event came from a button on a malware/phishing block page
    // First check whether it's malware or phishing, so that we can
    // use the right strings/links
    let isMalware = /e=malwareBlocked/.test(aOwnerDoc.documentURI);
    let bucketName = isMalware ? "WARNING_MALWARE_PAGE_":"WARNING_PHISHING_PAGE_";
    let nsISecTel = Ci.nsISecurityUITelemetry;
    let isIframe = (aOwnerDoc.defaultView.parent === aOwnerDoc.defaultView);
    bucketName += isIframe ? "TOP_" : "FRAME_";

    switch (elmId) {
      case "getMeOutButton":
        secHistogram.add(nsISecTel[bucketName + "GET_ME_OUT_OF_HERE"]);
        getMeOutOfHere();
        break;

      case "reportButton":
        // This is the "Why is this site blocked" button.  For malware,
        // we can fetch a site-specific report, for phishing, we redirect
        // to the generic page describing phishing protection.

        // We log even if malware/phishing info URL couldn't be found:
        // the measurement is for how many users clicked the WHY BLOCKED button
        secHistogram.add(nsISecTel[bucketName + "WHY_BLOCKED"]);

        if (isMalware) {
          // Get the stop badware "why is this blocked" report url,
          // append the current url, and go there.
          try {
            let reportURL = formatURL("browser.safebrowsing.malware.reportURL", true);
            reportURL += aOwnerDoc.location.href;
            content.location = reportURL;
          } catch (e) {
            Components.utils.reportError("Couldn't get malware report URL: " + e);
          }
        }
        else { // It's a phishing site, not malware
          try {
            content.location = formatURL("browser.safebrowsing.warning.infoURL", true);
          } catch (e) {
            Components.utils.reportError("Couldn't get phishing info URL: " + e);
          }
        }
        break;

      case "ignoreWarningButton":
        secHistogram.add(nsISecTel[bucketName + "IGNORE_WARNING"]);
        this.ignoreWarningButton(isMalware);
        break;
    }
  },

  /**
   * This functions prevents navigation from happening directly through the <a>
   * link in about:newtab (which is loaded in the parent and therefore would load
   * the next page also in the parent) and instructs the browser to open the url
   * in the current tab which will make it update the remoteness of the tab.
   */
  onE10sAboutNewTab: function(aEvent, aOwnerDoc) {
    let isTopFrame = (aOwnerDoc.defaultView.parent === aOwnerDoc.defaultView);
    if (!isTopFrame) {
      return;
    }

    let anchorTarget = aEvent.originalTarget.parentNode;

    if (anchorTarget instanceof HTMLAnchorElement &&
        anchorTarget.classList.contains("newtab-link")) {
      aEvent.preventDefault();
      openUILinkIn(anchorTarget.href, "current");
    }
  },

  ignoreWarningButton: function BrowserOnClick_ignoreWarningButton(aIsMalware) {
    // Allow users to override and continue through to the site,
    // but add a notify bar as a reminder, so that they don't lose
    // track after, e.g., tab switching.
    gBrowser.loadURIWithFlags(content.location.href,
                              nsIWebNavigation.LOAD_FLAGS_BYPASS_CLASSIFIER,
                              null, null, null);

    Services.perms.add(makeURI(content.location.href), "safe-browsing",
                       Ci.nsIPermissionManager.ALLOW_ACTION,
                       Ci.nsIPermissionManager.EXPIRE_SESSION);

    let buttons = [{
      label: gNavigatorBundle.getString("safebrowsing.getMeOutOfHereButton.label"),
      accessKey: gNavigatorBundle.getString("safebrowsing.getMeOutOfHereButton.accessKey"),
      callback: function() { getMeOutOfHere(); }
    }];

    let title;
    if (aIsMalware) {
      title = gNavigatorBundle.getString("safebrowsing.reportedAttackSite");
      buttons[1] = {
        label: gNavigatorBundle.getString("safebrowsing.notAnAttackButton.label"),
        accessKey: gNavigatorBundle.getString("safebrowsing.notAnAttackButton.accessKey"),
        callback: function() {
          openUILinkIn(gSafeBrowsing.getReportURL('MalwareError'), 'tab');
        }
      };
    } else {
      title = gNavigatorBundle.getString("safebrowsing.reportedWebForgery");
      buttons[1] = {
        label: gNavigatorBundle.getString("safebrowsing.notAForgeryButton.label"),
        accessKey: gNavigatorBundle.getString("safebrowsing.notAForgeryButton.accessKey"),
        callback: function() {
          openUILinkIn(gSafeBrowsing.getReportURL('Error'), 'tab');
        }
      };
    }

    let notificationBox = gBrowser.getNotificationBox();
    let value = "blocked-badware-page";

    let previousNotification = notificationBox.getNotificationWithValue(value);
    if (previousNotification) {
      notificationBox.removeNotification(previousNotification);
    }

    let notification = notificationBox.appendNotification(
      title,
      value,
      "chrome://global/skin/icons/blacklist_favicon.png",
      notificationBox.PRIORITY_CRITICAL_HIGH,
      buttons
    );
    // Persist the notification until the user removes so it
    // doesn't get removed on redirects.
    notification.persistence = -1;
  },

  onAboutNetError: function BrowserOnClick_onAboutNetError(aTargetElm, aOwnerDoc) {
    let elmId = aTargetElm.getAttribute("id");
    if (elmId != "errorTryAgain" || !/e=netOffline/.test(aOwnerDoc.documentURI))
      return;
    Services.io.offline = false;
  },
};

/**
 * Re-direct the browser to a known-safe page.  This function is
 * used when, for example, the user browses to a known malware page
 * and is presented with about:blocked.  The "Get me out of here!"
 * button should take the user to the default start page so that even
 * when their own homepage is infected, we can get them somewhere safe.
 */
function getMeOutOfHere() {
  // Get the start page from the *default* pref branch, not the user's
  var prefs = Services.prefs.getDefaultBranch(null);
  var url = BROWSER_NEW_TAB_URL;
  try {
    url = prefs.getComplexValue("browser.startup.homepage",
                                Ci.nsIPrefLocalizedString).data;
    // If url is a pipe-delimited set of pages, just take the first one.
    if (url.contains("|"))
      url = url.split("|")[0];
  } catch(e) {
    Components.utils.reportError("Couldn't get homepage pref: " + e);
  }
  content.location = url;
}

function BrowserFullScreen()
{
  window.fullScreen = !window.fullScreen;
}

function onFullScreen(event) {
  FullScreen.toggle(event);
}

function onMozEnteredDomFullscreen(event) {
  FullScreen.enterDomFullscreen(event);
}

function getWebNavigation()
{
  return gBrowser.webNavigation;
}

function BrowserReloadWithFlags(reloadFlags) {
  /* First, we'll try to use the session history object to reload so
   * that framesets are handled properly. If we're in a special
   * window (such as view-source) that has no session history, fall
   * back on using the web navigation's reload method.
   */

  var webNav = gBrowser.webNavigation;
  try {
    var sh = webNav.sessionHistory;
    if (sh)
      webNav = sh.QueryInterface(nsIWebNavigation);
  } catch (e) {
  }

  try {
    webNav.reload(reloadFlags);
  } catch (e) {
  }
}

var PrintPreviewListener = {
  _printPreviewTab: null,
  _tabBeforePrintPreview: null,

  getPrintPreviewBrowser: function () {
    if (!this._printPreviewTab) {
      this._tabBeforePrintPreview = gBrowser.selectedTab;
      this._printPreviewTab = gBrowser.loadOneTab("about:blank",
                                                  { inBackground: false });
      gBrowser.selectedTab = this._printPreviewTab;
    }
    return gBrowser.getBrowserForTab(this._printPreviewTab);
  },
  getSourceBrowser: function () {
    return this._tabBeforePrintPreview ?
      this._tabBeforePrintPreview.linkedBrowser : gBrowser.selectedBrowser;
  },
  getNavToolbox: function () {
    return gNavToolbox;
  },
  onEnter: function () {
    gInPrintPreviewMode = true;
    this._toggleAffectedChrome();
  },
  onExit: function () {
    gBrowser.selectedTab = this._tabBeforePrintPreview;
    this._tabBeforePrintPreview = null;
    gInPrintPreviewMode = false;
    this._toggleAffectedChrome();
    gBrowser.removeTab(this._printPreviewTab);
    this._printPreviewTab = null;
  },
  _toggleAffectedChrome: function () {
    gNavToolbox.collapsed = gInPrintPreviewMode;

    if (gInPrintPreviewMode)
      this._hideChrome();
    else
      this._showChrome();

    if (this._chromeState.sidebarOpen)
      toggleSidebar(this._sidebarCommand);

#ifdef CAN_DRAW_IN_TITLEBAR
    updateTitlebarDisplay();
#endif
  },
  _hideChrome: function () {
    this._chromeState = {};

    var sidebar = document.getElementById("sidebar-box");
    this._chromeState.sidebarOpen = !sidebar.hidden;
    this._sidebarCommand = sidebar.getAttribute("sidebarcommand");

    var notificationBox = gBrowser.getNotificationBox();
    this._chromeState.notificationsOpen = !notificationBox.notificationsHidden;
    notificationBox.notificationsHidden = true;

    document.getElementById("sidebar").setAttribute("src", "about:blank");
    gBrowser.updateWindowResizers();

    this._chromeState.findOpen = gFindBarInitialized && !gFindBar.hidden;
    if (gFindBarInitialized)
      gFindBar.close();

    var globalNotificationBox = document.getElementById("global-notificationbox");
    this._chromeState.globalNotificationsOpen = !globalNotificationBox.notificationsHidden;
    globalNotificationBox.notificationsHidden = true;

    this._chromeState.syncNotificationsOpen = false;
    var syncNotifications = document.getElementById("sync-notifications");
    if (syncNotifications) {
      this._chromeState.syncNotificationsOpen = !syncNotifications.notificationsHidden;
      syncNotifications.notificationsHidden = true;
    }
  },
  _showChrome: function () {
    if (this._chromeState.notificationsOpen)
      gBrowser.getNotificationBox().notificationsHidden = false;

    if (this._chromeState.findOpen)
      gFindBar.open();

    if (this._chromeState.globalNotificationsOpen)
      document.getElementById("global-notificationbox").notificationsHidden = false;

    if (this._chromeState.syncNotificationsOpen)
      document.getElementById("sync-notifications").notificationsHidden = false;
  }
}

function getMarkupDocumentViewer()
{
  return gBrowser.markupDocumentViewer;
}

// This function is obsolete. Newer code should use <tooltip page="true"/> instead.
function FillInHTMLTooltip(tipElement)
{
  document.getElementById("aHTMLTooltip").fillInPageTooltip(tipElement);
}

var browserDragAndDrop = {
  canDropLink: function (aEvent) Services.droppedLinkHandler.canDropLink(aEvent, true),

  dragOver: function (aEvent)
  {
    if (this.canDropLink(aEvent)) {
      aEvent.preventDefault();
    }
  },

  drop: function (aEvent, aName, aDisallowInherit) {
    return Services.droppedLinkHandler.dropLink(aEvent, aName, aDisallowInherit);
  }
};

var homeButtonObserver = {
  onDrop: function (aEvent)
    {
      // disallow setting home pages that inherit the principal
      let url = browserDragAndDrop.drop(aEvent, {}, true);
      setTimeout(openHomeDialog, 0, url);
    },

  onDragOver: function (aEvent)
    {
      browserDragAndDrop.dragOver(aEvent);
      aEvent.dropEffect = "link";
    },
  onDragExit: function (aEvent)
    {
    }
}

function openHomeDialog(aURL)
{
  var promptTitle = gNavigatorBundle.getString("droponhometitle");
  var promptMsg   = gNavigatorBundle.getString("droponhomemsg");
  var pressedVal  = Services.prompt.confirmEx(window, promptTitle, promptMsg,
                          Services.prompt.STD_YES_NO_BUTTONS,
                          null, null, null, null, {value:0});

  if (pressedVal == 0) {
    try {
      var str = Components.classes["@mozilla.org/supports-string;1"]
                          .createInstance(Components.interfaces.nsISupportsString);
      str.data = aURL;
      gPrefService.setComplexValue("browser.startup.homepage",
                                   Components.interfaces.nsISupportsString, str);
    } catch (ex) {
      dump("Failed to set the home page.\n"+ex+"\n");
    }
  }
}

var newTabButtonObserver = {
  onDragOver: function (aEvent)
  {
    browserDragAndDrop.dragOver(aEvent);
  },

  onDragExit: function (aEvent)
  {
  },

  onDrop: function (aEvent)
  {
    let url = browserDragAndDrop.drop(aEvent, { });
    Task.spawn(function() {
      let data = yield getShortcutOrURIAndPostData(url);
      if (data.url) {
        // allow third-party services to fixup this URL
        openNewTabWith(data.url, null, data.postData, aEvent, true);
      }
    });
  }
}

var newWindowButtonObserver = {
  onDragOver: function (aEvent)
  {
    browserDragAndDrop.dragOver(aEvent);
  },
  onDragExit: function (aEvent)
  {
  },
  onDrop: function (aEvent)
  {
    let url = browserDragAndDrop.drop(aEvent, { });
    Task.spawn(function() {
      let data = yield getShortcutOrURIAndPostData(url);
      if (data.url) {
        // allow third-party services to fixup this URL
        openNewWindowWith(data.url, null, data.postData, true);
      }
    });
  }
}

const DOMLinkHandler = {
  handleEvent: function (event) {
    switch (event.type) {
      case "DOMLinkAdded":
        this.onLinkAdded(event);
        break;
    }
  },
  getLinkIconURI: function(aLink) {
    let targetDoc = aLink.ownerDocument;
    var uri = makeURI(aLink.href, targetDoc.characterSet);

    // Verify that the load of this icon is legal.
    // Some error or special pages can load their favicon.
    // To be on the safe side, only allow chrome:// favicons.
    var isAllowedPage = [
      /^about:neterror\?/,
      /^about:blocked\?/,
      /^about:certerror\?/,
      /^about:home$/,
    ].some(function (re) re.test(targetDoc.documentURI));

    if (!isAllowedPage || !uri.schemeIs("chrome")) {
      var ssm = Services.scriptSecurityManager;
      try {
        ssm.checkLoadURIWithPrincipal(targetDoc.nodePrincipal, uri,
                                      Ci.nsIScriptSecurityManager.DISALLOW_SCRIPT);
      } catch(e) {
        return null;
      }
    }

    try {
      var contentPolicy = Cc["@mozilla.org/layout/content-policy;1"].
                          getService(Ci.nsIContentPolicy);
    } catch(e) {
      return null; // Refuse to load if we can't do a security check.
    }

    // Security says okay, now ask content policy
    if (contentPolicy.shouldLoad(Ci.nsIContentPolicy.TYPE_IMAGE,
                                 uri, targetDoc.documentURIObject,
                                 aLink, aLink.type, null)
                                 != Ci.nsIContentPolicy.ACCEPT)
      return null;

    try {
      uri.userPass = "";
    } catch(e) {
      // some URIs are immutable
    }
    return uri;
  },
  onLinkAdded: function (event) {
    var link = event.originalTarget;
    var rel = link.rel && link.rel.toLowerCase();
    if (!link || !link.ownerDocument || !rel || !link.href)
      return;

    var feedAdded = false;
    var iconAdded = false;
    var searchAdded = false;
    var rels = {};
    for (let relString of rel.split(/\s+/))
      rels[relString] = true;

    for (let relVal in rels) {
      switch (relVal) {
        case "feed":
        case "alternate":
          if (!feedAdded) {
            if (!rels.feed && rels.alternate && rels.stylesheet)
              break;

            if (isValidFeed(link, link.ownerDocument.nodePrincipal, rels.feed)) {
              FeedHandler.addFeed(link, link.ownerDocument);
              feedAdded = true;
            }
          }
          break;
        case "icon":
          if (!iconAdded) {
            if (!gPrefService.getBoolPref("browser.chrome.site_icons"))
              break;

            var uri = this.getLinkIconURI(link);
            if (!uri)
              break;

            if (gBrowser.isFailedIcon(uri))
              break;

            var browserIndex = gBrowser.getBrowserIndexForDocument(link.ownerDocument);
            // no browser? no favicon.
            if (browserIndex == -1)
              break;

            let tab = gBrowser.tabs[browserIndex];
            gBrowser.setIcon(tab, uri.spec);
            iconAdded = true;
          }
          break;
        case "search":
          if (!searchAdded) {
            var type = link.type && link.type.toLowerCase();
            type = type.replace(/^\s+|\s*(?:;.*)?$/g, "");

            if (type == "application/opensearchdescription+xml" && link.title &&
                /^(?:https?|ftp):/i.test(link.href)) {
              var engine = { title: link.title, href: link.href };
              BrowserSearch.addEngine(engine, link.ownerDocument);
              searchAdded = true;
            }
          }
          break;
      }
    }
  }
}

const BrowserSearch = {
  addEngine: function(engine, targetDoc) {
    if (!this.searchBar)
      return;

    var browser = gBrowser.getBrowserForDocument(targetDoc);
    // ignore search engines from subframes (see bug 479408)
    if (!browser)
      return;

    // Check to see whether we've already added an engine with this title
    if (browser.engines) {
      if (browser.engines.some(function (e) e.title == engine.title))
        return;
    }

    // Append the URI and an appropriate title to the browser data.
    // Use documentURIObject in the check for shouldLoadFavIcon so that we
    // do the right thing with about:-style error pages.  Bug 453442
    var iconURL = null;
    if (gBrowser.shouldLoadFavIcon(targetDoc.documentURIObject))
      iconURL = targetDoc.documentURIObject.prePath + "/favicon.ico";

    var hidden = false;
    // If this engine (identified by title) is already in the list, add it
    // to the list of hidden engines rather than to the main list.
    // XXX This will need to be changed when engines are identified by URL;
    // see bug 335102.
    if (Services.search.getEngineByName(engine.title))
      hidden = true;

    var engines = (hidden ? browser.hiddenEngines : browser.engines) || [];

    engines.push({ uri: engine.href,
                   title: engine.title,
                   icon: iconURL });

    if (hidden)
      browser.hiddenEngines = engines;
    else
      browser.engines = engines;
  },

  /**
   * Gives focus to the search bar, if it is present on the toolbar, or loads
   * the default engine's search form otherwise. For Mac, opens a new window
   * or focuses an existing window, if necessary.
   */
  webSearch: function BrowserSearch_webSearch() {
#ifdef XP_MACOSX
    if (window.location.href != getBrowserURL()) {
      var win = getTopWin();
      if (win) {
        // If there's an open browser window, it should handle this command
        win.focus();
        win.BrowserSearch.webSearch();
      } else {
        // If there are no open browser windows, open a new one
        var observer = function observer(subject, topic, data) {
          if (subject == win) {
            BrowserSearch.webSearch();
            Services.obs.removeObserver(observer, "browser-delayed-startup-finished");
          }
        }
        win = window.openDialog(getBrowserURL(), "_blank",
                                "chrome,all,dialog=no", "about:blank");
        Services.obs.addObserver(observer, "browser-delayed-startup-finished", false);
      }
      return;
    }
#endif
    var searchBar = this.searchBar;
    if (searchBar && window.fullScreen)
      FullScreen.mouseoverToggle(true);
    if (searchBar)
      searchBar.select();
    if (!searchBar || document.activeElement != searchBar.textbox.inputField)
      openUILinkIn(Services.search.defaultEngine.searchForm, "current");
  },

  /**
   * Loads a search results page, given a set of search terms. Uses the current
   * engine if the search bar is visible, or the default engine otherwise.
   *
   * @param searchText
   *        The search terms to use for the search.
   *
   * @param useNewTab
   *        Boolean indicating whether or not the search should load in a new
   *        tab.
   *
   * @param purpose [optional]
   *        A string meant to indicate the context of the search request. This
   *        allows the search service to provide a different nsISearchSubmission
   *        depending on e.g. where the search is triggered in the UI.
   *
   * @return string Name of the search engine used to perform a search or null
   *         if a search was not performed.
   */
  loadSearch: function BrowserSearch_search(searchText, useNewTab, purpose) {
    var engine;

    // If the search bar is visible, use the current engine, otherwise, fall
    // back to the default engine.
    if (isElementVisible(this.searchBar))
      engine = Services.search.currentEngine;
    else
      engine = Services.search.defaultEngine;

    var submission = engine.getSubmission(searchText, null, purpose); // HTML response

    // getSubmission can return null if the engine doesn't have a URL
    // with a text/html response type.  This is unlikely (since
    // SearchService._addEngineToStore() should fail for such an engine),
    // but let's be on the safe side.
    if (!submission) {
      return null;
    }

    let inBackground = Services.prefs.getBoolPref("browser.search.context.loadInBackground");
    openLinkIn(submission.uri.spec,
               useNewTab ? "tab" : "current",
               { postData: submission.postData,
                 inBackground: inBackground,
                 relatedToCurrent: true });

    return engine.name;
  },

  /**
   * Perform a search initiated from the context menu.
   *
   * This should only be called from the context menu. See
   * BrowserSearch.loadSearch for the preferred API.
   */
  loadSearchFromContext: function (terms) {
    let engine = BrowserSearch.loadSearch(terms, true, "contextmenu");
    if (engine) {
      BrowserSearch.recordSearchInHealthReport(engine, "contextmenu");
    }
  },

  /**
   * Returns the search bar element if it is present in the toolbar, null otherwise.
   */
  get searchBar() {
    return document.getElementById("searchbar");
  },

  loadAddEngines: function BrowserSearch_loadAddEngines() {
    var newWindowPref = gPrefService.getIntPref("browser.link.open_newwindow");
    var where = newWindowPref == 3 ? "tab" : "window";
    var searchEnginesURL = formatURL("browser.search.searchEnginesURL", true);
    openUILinkIn(searchEnginesURL, where);
  },

  /**
   * Helper to record a search with Firefox Health Report.
   *
   * FHR records only search counts and nothing pertaining to the search itself.
   *
   * @param engine
   *        (string) The name of the engine used to perform the search. This
   *        is typically nsISearchEngine.name.
   * @param source
   *        (string) Where the search originated from. See the FHR
   *        SearchesProvider for allowed values.
   */
  recordSearchInHealthReport: function (engine, source) {
#ifdef MOZ_SERVICES_HEALTHREPORT
    let reporter = Cc["@mozilla.org/datareporting/service;1"]
                     .getService()
                     .wrappedJSObject
                     .healthReporter;

    // This can happen if the FHR component of the data reporting service is
    // disabled. This is controlled by a pref that most will never use.
    if (!reporter) {
      return;
    }

    reporter.onInit().then(function record() {
      try {
        reporter.getProvider("org.mozilla.searches").recordSearch(engine, source);
      } catch (ex) {
        Cu.reportError(ex);
      }
    });
#endif
  },
};

function FillHistoryMenu(aParent) {
  // Lazily add the hover listeners on first showing and never remove them
  if (!aParent.hasStatusListener) {
    // Show history item's uri in the status bar when hovering, and clear on exit
    aParent.addEventListener("DOMMenuItemActive", function(aEvent) {
      // Only the current page should have the checked attribute, so skip it
      if (!aEvent.target.hasAttribute("checked"))
        XULBrowserWindow.setOverLink(aEvent.target.getAttribute("uri"));
    }, false);
    aParent.addEventListener("DOMMenuItemInactive", function() {
      XULBrowserWindow.setOverLink("");
    }, false);

    aParent.hasStatusListener = true;
  }

  // Remove old entries if any
  var children = aParent.childNodes;
  for (var i = children.length - 1; i >= 0; --i) {
    if (children[i].hasAttribute("index"))
      aParent.removeChild(children[i]);
  }

  var webNav = gBrowser.webNavigation;
  var sessionHistory = webNav.sessionHistory;

  var count = sessionHistory.count;
  if (count <= 1) // don't display the popup for a single item
    return false;

  const MAX_HISTORY_MENU_ITEMS = 15;
  var index = sessionHistory.index;
  var half_length = Math.floor(MAX_HISTORY_MENU_ITEMS / 2);
  var start = Math.max(index - half_length, 0);
  var end = Math.min(start == 0 ? MAX_HISTORY_MENU_ITEMS : index + half_length + 1, count);
  if (end == count)
    start = Math.max(count - MAX_HISTORY_MENU_ITEMS, 0);

  var tooltipBack = gNavigatorBundle.getString("tabHistory.goBack");
  var tooltipCurrent = gNavigatorBundle.getString("tabHistory.current");
  var tooltipForward = gNavigatorBundle.getString("tabHistory.goForward");

  for (var j = end - 1; j >= start; j--) {
    let item = document.createElement("menuitem");
    let entry = sessionHistory.getEntryAtIndex(j, false);
    let uri = entry.URI.spec;

    item.setAttribute("uri", uri);
    item.setAttribute("label", entry.title || uri);
    item.setAttribute("index", j);

    if (j != index) {
      PlacesUtils.favicons.getFaviconURLForPage(entry.URI, function (aURI) {
        if (aURI) {
          let iconURL = PlacesUtils.favicons.getFaviconLinkForIcon(aURI).spec;
          item.style.listStyleImage = "url(" + iconURL + ")";
        }
      });
    }

    if (j < index) {
      item.className = "unified-nav-back menuitem-iconic menuitem-with-favicon";
      item.setAttribute("tooltiptext", tooltipBack);
    } else if (j == index) {
      item.setAttribute("type", "radio");
      item.setAttribute("checked", "true");
      item.className = "unified-nav-current";
      item.setAttribute("tooltiptext", tooltipCurrent);
    } else {
      item.className = "unified-nav-forward menuitem-iconic menuitem-with-favicon";
      item.setAttribute("tooltiptext", tooltipForward);
    }

    aParent.appendChild(item);
  }
  return true;
}

function addToUrlbarHistory(aUrlToAdd) {
  if (!PrivateBrowsingUtils.isWindowPrivate(window) &&
      aUrlToAdd &&
      !aUrlToAdd.contains(" ") &&
      !/[\x00-\x1F]/.test(aUrlToAdd))
    PlacesUIUtils.markPageAsTyped(aUrlToAdd);
}

function toJavaScriptConsole()
{
  toOpenWindowByType("global:console", "chrome://global/content/console.xul");
}

function BrowserDownloadsUI()
{
  Cc["@mozilla.org/download-manager-ui;1"].
  getService(Ci.nsIDownloadManagerUI).show(window);
}

function toOpenWindowByType(inType, uri, features)
{
  var topWindow = Services.wm.getMostRecentWindow(inType);

  if (topWindow)
    topWindow.focus();
  else if (features)
    window.open(uri, "_blank", features);
  else
    window.open(uri, "_blank", "chrome,extrachrome,menubar,resizable,scrollbars,status,toolbar");
}

function OpenBrowserWindow(options)
{
  var telemetryObj = {};
  TelemetryStopwatch.start("FX_NEW_WINDOW_MS", telemetryObj);

  function newDocumentShown(doc, topic, data) {
    if (topic == "document-shown" &&
        doc != document &&
        doc.defaultView == win) {
      Services.obs.removeObserver(newDocumentShown, "document-shown");
      TelemetryStopwatch.finish("FX_NEW_WINDOW_MS", telemetryObj);
    }
  };
  Services.obs.addObserver(newDocumentShown, "document-shown", false);

  var charsetArg = new String();
  var handler = Components.classes["@mozilla.org/browser/clh;1"]
                          .getService(Components.interfaces.nsIBrowserHandler);
  var defaultArgs = handler.defaultArgs;
  var wintype = document.documentElement.getAttribute('windowtype');

  var extraFeatures = "";
  if (options && options.private) {
    extraFeatures = ",private";
    if (!PrivateBrowsingUtils.permanentPrivateBrowsing) {
      // Force the new window to load about:privatebrowsing instead of the default home page
      defaultArgs = "about:privatebrowsing";
    }
  } else {
    extraFeatures = ",non-private";
  }

  // if and only if the current window is a browser window and it has a document with a character
  // set, then extract the current charset menu setting from the current document and use it to
  // initialize the new browser window...
  var win;
  if (window && (wintype == "navigator:browser") && window.content && window.content.document)
  {
    var DocCharset = window.content.document.characterSet;
    charsetArg = "charset="+DocCharset;

    //we should "inherit" the charset menu setting in a new window
    win = window.openDialog("chrome://browser/content/", "_blank", "chrome,all,dialog=no" + extraFeatures, defaultArgs, charsetArg);
  }
  else // forget about the charset information.
  {
    win = window.openDialog("chrome://browser/content/", "_blank", "chrome,all,dialog=no" + extraFeatures, defaultArgs);
  }

  return win;
}

//XXXunf Are these still useful to keep around?
function BrowserCustomizeToolbar() {
  gCustomizeMode.enter();
}

function BrowserToolboxCustomizeDone(aToolboxChanged) {
  gCustomizeMode.exit(aToolboxChanged);
}

function BrowserToolboxCustomizeChange(aType) {
  gHomeButton.updatePersonalToolbarStyle();
  BookmarksMenuButton.customizeChange();
}

/**
 * Update the global flag that tracks whether or not any edit UI (the Edit menu,
 * edit-related items in the context menu, and edit-related toolbar buttons
 * is visible, then update the edit commands' enabled state accordingly.  We use
 * this flag to skip updating the edit commands on focus or selection changes
 * when no UI is visible to improve performance (including pageload performance,
 * since focus changes when you load a new page).
 *
 * If UI is visible, we use goUpdateGlobalEditMenuItems to set the commands'
 * enabled state so the UI will reflect it appropriately.
 *
 * If the UI isn't visible, we enable all edit commands so keyboard shortcuts
 * still work and just lazily disable them as needed when the user presses a
 * shortcut.
 *
 * This doesn't work on Mac, since Mac menus flash when users press their
 * keyboard shortcuts, so edit UI is essentially always visible on the Mac,
 * and we need to always update the edit commands.  Thus on Mac this function
 * is a no op.
 */
function updateEditUIVisibility()
{
#ifndef XP_MACOSX
  let editMenuPopupState = document.getElementById("menu_EditPopup").state;
  let contextMenuPopupState = document.getElementById("contentAreaContextMenu").state;
  let placesContextMenuPopupState = document.getElementById("placesContext").state;

  // The UI is visible if the Edit menu is opening or open, if the context menu
  // is open, or if the toolbar has been customized to include the Cut, Copy,
  // or Paste toolbar buttons.
  gEditUIVisible = editMenuPopupState == "showing" ||
                   editMenuPopupState == "open" ||
                   contextMenuPopupState == "showing" ||
                   contextMenuPopupState == "open" ||
                   placesContextMenuPopupState == "showing" ||
                   placesContextMenuPopupState == "open" ||
                   document.getElementById("edit-controls") ? true : false;

  // If UI is visible, update the edit commands' enabled state to reflect
  // whether or not they are actually enabled for the current focus/selection.
  if (gEditUIVisible)
    goUpdateGlobalEditMenuItems();

  // Otherwise, enable all commands, so that keyboard shortcuts still work,
  // then lazily determine their actual enabled state when the user presses
  // a keyboard shortcut.
  else {
    goSetCommandEnabled("cmd_undo", true);
    goSetCommandEnabled("cmd_redo", true);
    goSetCommandEnabled("cmd_cut", true);
    goSetCommandEnabled("cmd_copy", true);
    goSetCommandEnabled("cmd_paste", true);
    goSetCommandEnabled("cmd_selectAll", true);
    goSetCommandEnabled("cmd_delete", true);
    goSetCommandEnabled("cmd_switchTextDirection", true);
  }
#endif
}

/**
 * Makes the Character Encoding menu enabled or disabled as appropriate.
 * To be called when the View menu or the app menu is opened.
 */
function updateCharacterEncodingMenuState()
{
  let charsetMenu = document.getElementById("charsetMenu");
  // gBrowser is null on Mac when the menubar shows in the context of
  // non-browser windows. The above elements may be null depending on
  // what parts of the menubar are present. E.g. no app menu on Mac.
  if (gBrowser &&
      gBrowser.docShell &&
      gBrowser.docShell.mayEnableCharacterEncodingMenu) {
    if (charsetMenu) {
      charsetMenu.removeAttribute("disabled");
    }
  } else {
    if (charsetMenu) {
      charsetMenu.setAttribute("disabled", "true");
    }
  }
}

/**
 * Returns true if |aMimeType| is text-based, false otherwise.
 *
 * @param aMimeType
 *        The MIME type to check.
 *
 * If adding types to this function, please also check the similar
 * function in findbar.xml
 */
function mimeTypeIsTextBased(aMimeType)
{
  return aMimeType.startsWith("text/") ||
         aMimeType.endsWith("+xml") ||
         aMimeType == "application/x-javascript" ||
         aMimeType == "application/javascript" ||
         aMimeType == "application/json" ||
         aMimeType == "application/xml" ||
         aMimeType == "mozilla.application/cached-xul";
}

var XULBrowserWindow = {
  // Stored Status, Link and Loading values
  status: "",
  defaultStatus: "",
  overLink: "",
  startTime: 0,
  statusText: "",
  isBusy: false,
  // Left here for add-on compatibility, see bug 752434
  inContentWhitelist: [],

  QueryInterface: function (aIID) {
    if (aIID.equals(Ci.nsIWebProgressListener) ||
        aIID.equals(Ci.nsIWebProgressListener2) ||
        aIID.equals(Ci.nsISupportsWeakReference) ||
        aIID.equals(Ci.nsIXULBrowserWindow) ||
        aIID.equals(Ci.nsISupports))
      return this;
    throw Cr.NS_NOINTERFACE;
  },

  get stopCommand () {
    delete this.stopCommand;
    return this.stopCommand = document.getElementById("Browser:Stop");
  },
  get reloadCommand () {
    delete this.reloadCommand;
    return this.reloadCommand = document.getElementById("Browser:Reload");
  },
  get statusTextField () {
    delete this.statusTextField;
    return this.statusTextField = document.getElementById("statusbar-display");
  },
  get isImage () {
    delete this.isImage;
    return this.isImage = document.getElementById("isImage");
  },

  init: function () {
    // Initialize the security button's state and tooltip text.
    var securityUI = gBrowser.securityUI;
    this.onSecurityChange(null, null, securityUI.state);
  },

  destroy: function () {
    // XXXjag to avoid leaks :-/, see bug 60729
    delete this.stopCommand;
    delete this.reloadCommand;
    delete this.statusTextField;
    delete this.statusText;
  },

  setJSStatus: function () {
    // unsupported
  },

  setDefaultStatus: function (status) {
    this.defaultStatus = status;
    this.updateStatusField();
  },

  setOverLink: function (url, anchorElt) {
    // Encode bidirectional formatting characters.
    // (RFC 3987 sections 3.2 and 4.1 paragraph 6)
    url = url.replace(/[\u200e\u200f\u202a\u202b\u202c\u202d\u202e]/g,
                      encodeURIComponent);

    if (gURLBar && gURLBar._mayTrimURLs /* corresponds to browser.urlbar.trimURLs */)
      url = trimURL(url);

    this.overLink = url;
    LinkTargetDisplay.update();
  },

  updateStatusField: function () {
    var text, type, types = ["overLink"];
    if (this._busyUI)
      types.push("status");
    types.push("defaultStatus");
    for (type of types) {
      text = this[type];
      if (text)
        break;
    }

    // check the current value so we don't trigger an attribute change
    // and cause needless (slow!) UI updates
    if (this.statusText != text) {
      let field = this.statusTextField;
      field.setAttribute("previoustype", field.getAttribute("type"));
      field.setAttribute("type", type);
      field.label = text;
      field.setAttribute("crop", type == "overLink" ? "center" : "end");
      this.statusText = text;
    }
  },

  // Called before links are navigated to to allow us to retarget them if needed.
  onBeforeLinkTraversal: function(originalTarget, linkURI, linkNode, isAppTab) {
    let target = this._onBeforeLinkTraversal(originalTarget, linkURI, linkNode, isAppTab);
    SocialUI.closeSocialPanelForLinkTraversal(target, linkNode);
    return target;
  },

  _onBeforeLinkTraversal: function(originalTarget, linkURI, linkNode, isAppTab) {
    // Don't modify non-default targets or targets that aren't in top-level app
    // tab docshells (isAppTab will be false for app tab subframes).
    if (originalTarget != "" || !isAppTab)
      return originalTarget;

    // External links from within app tabs should always open in new tabs
    // instead of replacing the app tab's page (Bug 575561)
    let linkHost;
    let docHost;
    try {
      linkHost = linkURI.host;
      docHost = linkNode.ownerDocument.documentURIObject.host;
    } catch(e) {
      // nsIURI.host can throw for non-nsStandardURL nsIURIs.
      // If we fail to get either host, just return originalTarget.
      return originalTarget;
    }

    if (docHost == linkHost)
      return originalTarget;

    // Special case: ignore "www" prefix if it is part of host string
    let [longHost, shortHost] =
      linkHost.length > docHost.length ? [linkHost, docHost] : [docHost, linkHost];
    if (longHost == "www." + shortHost)
      return originalTarget;

    return "_blank";
  },

  onProgressChange: function (aWebProgress, aRequest,
                              aCurSelfProgress, aMaxSelfProgress,
                              aCurTotalProgress, aMaxTotalProgress) {
    // Do nothing.
  },

  onProgressChange64: function (aWebProgress, aRequest,
                                aCurSelfProgress, aMaxSelfProgress,
                                aCurTotalProgress, aMaxTotalProgress) {
    return this.onProgressChange(aWebProgress, aRequest,
      aCurSelfProgress, aMaxSelfProgress, aCurTotalProgress,
      aMaxTotalProgress);
  },

  // This function fires only for the currently selected tab.
  onStateChange: function (aWebProgress, aRequest, aStateFlags, aStatus) {
    const nsIWebProgressListener = Ci.nsIWebProgressListener;
    const nsIChannel = Ci.nsIChannel;

    if (aStateFlags & nsIWebProgressListener.STATE_START &&
        aStateFlags & nsIWebProgressListener.STATE_IS_NETWORK) {

      if (aRequest && aWebProgress.isTopLevel) {
        // clear out feed data
        gBrowser.selectedBrowser.feeds = null;

        // clear out search-engine data
        gBrowser.selectedBrowser.engines = null;
      }

      this.isBusy = true;

      if (!(aStateFlags & nsIWebProgressListener.STATE_RESTORING)) {
        this._busyUI = true;

        // XXX: This needs to be based on window activity...
        this.stopCommand.removeAttribute("disabled");
        CombinedStopReload.switchToStop();
      }
    }
    else if (aStateFlags & nsIWebProgressListener.STATE_STOP) {
      // This (thanks to the filter) is a network stop or the last
      // request stop outside of loading the document, stop throbbers
      // and progress bars and such
      if (aRequest) {
        let msg = "";
        let location;
        // Get the URI either from a channel or a pseudo-object
        if (aRequest instanceof nsIChannel || "URI" in aRequest) {
          location = aRequest.URI;

          // For keyword URIs clear the user typed value since they will be changed into real URIs
          if (location.scheme == "keyword" && aWebProgress.isTopLevel)
            gBrowser.userTypedValue = null;

          if (location.spec != "about:blank") {
            switch (aStatus) {
              case Components.results.NS_ERROR_NET_TIMEOUT:
                msg = gNavigatorBundle.getString("nv_timeout");
                break;
            }
          }
        }

        this.status = "";
        this.setDefaultStatus(msg);

        // Disable menu entries for images, enable otherwise
        if (!gMultiProcessBrowser && content.document && mimeTypeIsTextBased(content.document.contentType))
          this.isImage.removeAttribute('disabled');
        else
          this.isImage.setAttribute('disabled', 'true');
      }

      this.isBusy = false;

      if (this._busyUI) {
        this._busyUI = false;

        this.stopCommand.setAttribute("disabled", "true");
        CombinedStopReload.switchToReload(aRequest instanceof Ci.nsIRequest);
      }
    }
  },

  onLocationChange: function (aWebProgress, aRequest, aLocationURI, aFlags) {
    var location = aLocationURI ? aLocationURI.spec : "";

    // Hide the form invalid popup.
    if (gFormSubmitObserver.panel) {
      gFormSubmitObserver.panel.hidePopup();
    }

    let pageTooltip = document.getElementById("aHTMLTooltip");
    let tooltipNode = pageTooltip.triggerNode;
    if (tooltipNode) {
      // Optimise for the common case
      if (aWebProgress.isTopLevel) {
        pageTooltip.hidePopup();
      }
      else {
        for (let tooltipWindow = tooltipNode.ownerDocument.defaultView;
             tooltipWindow != tooltipWindow.parent;
             tooltipWindow = tooltipWindow.parent) {
          if (tooltipWindow == aWebProgress.DOMWindow) {
            pageTooltip.hidePopup();
            break;
          }
        }
      }
    }

    // Disable menu entries for images, enable otherwise
    if (!gMultiProcessBrowser && content.document && mimeTypeIsTextBased(content.document.contentType))
      this.isImage.removeAttribute('disabled');
    else
      this.isImage.setAttribute('disabled', 'true');

    this.hideOverLinkImmediately = true;
    this.setOverLink("", null);
    this.hideOverLinkImmediately = false;

    // We should probably not do this if the value has changed since the user
    // searched
    // Update urlbar only if a new page was loaded on the primary content area
    // Do not update urlbar if there was a subframe navigation

    var browser = gBrowser.selectedBrowser;
    if (aWebProgress.isTopLevel) {
      if ((location == "about:blank" && (gMultiProcessBrowser || !content.opener)) ||
          location == "") {  // Second condition is for new tabs, otherwise
                             // reload function is enabled until tab is refreshed.
        this.reloadCommand.setAttribute("disabled", "true");
      } else {
        this.reloadCommand.removeAttribute("disabled");
      }

      if (gURLBar) {
        URLBarSetURI(aLocationURI);

        // Update starring UI
        BookmarkingUI.updateStarState();
        if (SocialUI.enabled) {
          SocialMark.updateMarkState();
          SocialShare.update();
        }
      }

<<<<<<< HEAD
      // Show or hide browser chrome based on the whitelist
      if (this.hideChromeForLocation(location)) {
        document.documentElement.setAttribute("disablechrome", "true");
      } else {
        if (SessionStore.getTabValue(gBrowser.selectedTab, "appOrigin"))
          document.documentElement.setAttribute("disablechrome", "true");
        else
          document.documentElement.removeAttribute("disablechrome");
      }

=======
>>>>>>> 59e09987
      // Utility functions for disabling find
      var shouldDisableFind = function shouldDisableFind(aDocument) {
        let docElt = aDocument.documentElement;
        return docElt && docElt.getAttribute("disablefastfind") == "true";
      }

      var disableFindCommands = function disableFindCommands(aDisable) {
        let findCommands = [document.getElementById("cmd_find"),
                            document.getElementById("cmd_findAgain"),
                            document.getElementById("cmd_findPrevious")];
        for (let elt of findCommands) {
          if (aDisable)
            elt.setAttribute("disabled", "true");
          else
            elt.removeAttribute("disabled");
        }
      }

      var onContentRSChange = function onContentRSChange(e) {
        if (e.target.readyState != "interactive" && e.target.readyState != "complete")
          return;

        e.target.removeEventListener("readystatechange", onContentRSChange);
        disableFindCommands(shouldDisableFind(e.target));
      }

      // Disable find commands in documents that ask for them to be disabled.
      if (!gMultiProcessBrowser && aLocationURI &&
          (aLocationURI.schemeIs("about") || aLocationURI.schemeIs("chrome"))) {
        // Don't need to re-enable/disable find commands for same-document location changes
        // (e.g. the replaceStates in about:addons)
        if (!(aFlags & Ci.nsIWebProgressListener.LOCATION_CHANGE_SAME_DOCUMENT)) {
          if (content.document.readyState == "interactive" || content.document.readyState == "complete")
            disableFindCommands(shouldDisableFind(content.document));
          else {
            content.document.addEventListener("readystatechange", onContentRSChange);
          }
        }
      } else
        disableFindCommands(false);

      // Try not to instantiate gCustomizeMode as much as possible,
      // so don't use CustomizeMode.jsm to check for URI or customizing.
      let customizingURI = "about:customizing";
      if (location == customizingURI &&
          !CustomizationHandler.isCustomizing()) {
        gCustomizeMode.enter();
      } else if (location != customizingURI &&
                 CustomizationHandler.isCustomizing()) {
        gCustomizeMode.exit();
      }
    }
    UpdateBackForwardCommands(gBrowser.webNavigation);

    gGestureSupport.restoreRotationState();

    // See bug 358202, when tabs are switched during a drag operation,
    // timers don't fire on windows (bug 203573)
    if (aRequest)
      setTimeout(function () { XULBrowserWindow.asyncUpdateUI(); }, 0);
    else
      this.asyncUpdateUI();
  },

  asyncUpdateUI: function () {
    FeedHandler.updateFeeds();
  },

  // Left here for add-on compatibility, see bug 752434
  hideChromeForLocation: function() {},

  onStatusChange: function (aWebProgress, aRequest, aStatus, aMessage) {
    this.status = aMessage;
    this.updateStatusField();
  },

  // Properties used to cache security state used to update the UI
  _state: null,
  _lastLocation: null,

  onSecurityChange: function (aWebProgress, aRequest, aState) {
    // Don't need to do anything if the data we use to update the UI hasn't
    // changed
    let uri = gBrowser.currentURI;
    let spec = uri.spec;
    if (this._state == aState &&
        this._lastLocation == spec)
      return;
    this._state = aState;
    this._lastLocation = spec;

    // aState is defined as a bitmask that may be extended in the future.
    // We filter out any unknown bits before testing for known values.
    const wpl = Components.interfaces.nsIWebProgressListener;
    const wpl_security_bits = wpl.STATE_IS_SECURE |
                              wpl.STATE_IS_BROKEN |
                              wpl.STATE_IS_INSECURE;
    var level;

    switch (this._state & wpl_security_bits) {
      case wpl.STATE_IS_SECURE:
        level = "high";
        break;
      case wpl.STATE_IS_BROKEN:
        level = "broken";
        break;
    }

    if (level) {
      // We don't style the Location Bar based on the the 'level' attribute
      // anymore, but still set it for third-party themes.
      if (gURLBar)
        gURLBar.setAttribute("level", level);
    } else {
      if (gURLBar)
        gURLBar.removeAttribute("level");
    }

    try {
      uri = Services.uriFixup.createExposableURI(uri);
    } catch (e) {}
    gIdentityHandler.checkIdentity(this._state, uri);
  },

  // simulate all change notifications after switching tabs
  onUpdateCurrentBrowser: function XWB_onUpdateCurrentBrowser(aStateFlags, aStatus, aMessage, aTotalProgress) {
    if (FullZoom.updateBackgroundTabs)
      FullZoom.onLocationChange(gBrowser.currentURI, true);
    var nsIWebProgressListener = Components.interfaces.nsIWebProgressListener;
    var loadingDone = aStateFlags & nsIWebProgressListener.STATE_STOP;
    // use a pseudo-object instead of a (potentially nonexistent) channel for getting
    // a correct error message - and make sure that the UI is always either in
    // loading (STATE_START) or done (STATE_STOP) mode
    this.onStateChange(
      gBrowser.webProgress,
      { URI: gBrowser.currentURI },
      loadingDone ? nsIWebProgressListener.STATE_STOP : nsIWebProgressListener.STATE_START,
      aStatus
    );
    // status message and progress value are undefined if we're done with loading
    if (loadingDone)
      return;
    this.onStatusChange(gBrowser.webProgress, null, 0, aMessage);
  }
};

var LinkTargetDisplay = {
  get DELAY_SHOW() {
     delete this.DELAY_SHOW;
     return this.DELAY_SHOW = Services.prefs.getIntPref("browser.overlink-delay");
  },

  DELAY_HIDE: 250,
  _timer: 0,

  get _isVisible () XULBrowserWindow.statusTextField.label != "",

  update: function () {
    clearTimeout(this._timer);
    window.removeEventListener("mousemove", this, true);

    if (!XULBrowserWindow.overLink) {
      if (XULBrowserWindow.hideOverLinkImmediately)
        this._hide();
      else
        this._timer = setTimeout(this._hide.bind(this), this.DELAY_HIDE);
      return;
    }

    if (this._isVisible) {
      XULBrowserWindow.updateStatusField();
    } else {
      // Let the display appear when the mouse doesn't move within the delay
      this._showDelayed();
      window.addEventListener("mousemove", this, true);
    }
  },

  handleEvent: function (event) {
    switch (event.type) {
      case "mousemove":
        // Restart the delay since the mouse was moved
        clearTimeout(this._timer);
        this._showDelayed();
        break;
    }
  },

  _showDelayed: function () {
    this._timer = setTimeout(function (self) {
      XULBrowserWindow.updateStatusField();
      window.removeEventListener("mousemove", self, true);
    }, this.DELAY_SHOW, this);
  },

  _hide: function () {
    clearTimeout(this._timer);

    XULBrowserWindow.updateStatusField();
  }
};

var CombinedStopReload = {
  init: function () {
    if (this._initialized)
      return;

    let reload = document.getElementById("urlbar-reload-button");
    let stop = document.getElementById("urlbar-stop-button");
    if (!stop || !reload || reload.nextSibling != stop)
      return;

    this._initialized = true;
    if (XULBrowserWindow.stopCommand.getAttribute("disabled") != "true")
      reload.setAttribute("displaystop", "true");
    stop.addEventListener("click", this, false);
    this.reload = reload;
    this.stop = stop;
  },

  uninit: function () {
    if (!this._initialized)
      return;

    this._cancelTransition();
    this._initialized = false;
    this.stop.removeEventListener("click", this, false);
    this.reload = null;
    this.stop = null;
  },

  handleEvent: function (event) {
    // the only event we listen to is "click" on the stop button
    if (event.button == 0 &&
        !this.stop.disabled)
      this._stopClicked = true;
  },

  switchToStop: function () {
    if (!this._initialized)
      return;

    this._cancelTransition();
    this.reload.setAttribute("displaystop", "true");
  },

  switchToReload: function (aDelay) {
    if (!this._initialized)
      return;

    this.reload.removeAttribute("displaystop");

    if (!aDelay || this._stopClicked) {
      this._stopClicked = false;
      this._cancelTransition();
      this.reload.disabled = XULBrowserWindow.reloadCommand
                                             .getAttribute("disabled") == "true";
      return;
    }

    if (this._timer)
      return;

    // Temporarily disable the reload button to prevent the user from
    // accidentally reloading the page when intending to click the stop button
    this.reload.disabled = true;
    this._timer = setTimeout(function (self) {
      self._timer = 0;
      self.reload.disabled = XULBrowserWindow.reloadCommand
                                             .getAttribute("disabled") == "true";
    }, 650, this);
  },

  _cancelTransition: function () {
    if (this._timer) {
      clearTimeout(this._timer);
      this._timer = 0;
    }
  }
};

var TabsProgressListener = {
  onStateChange: function (aBrowser, aWebProgress, aRequest, aStateFlags, aStatus) {
#ifdef MOZ_CRASHREPORTER
    if (aRequest instanceof Ci.nsIChannel &&
        aStateFlags & Ci.nsIWebProgressListener.STATE_START &&
        aStateFlags & Ci.nsIWebProgressListener.STATE_IS_DOCUMENT &&
        gCrashReporter.enabled) {
      gCrashReporter.annotateCrashReport("URL", aRequest.URI.spec);
    }
#endif

    // Collect telemetry data about tab load times.
    if (aWebProgress.isTopLevel) {
      if (aStateFlags & Ci.nsIWebProgressListener.STATE_IS_WINDOW) {
        if (aStateFlags & Ci.nsIWebProgressListener.STATE_START)
          TelemetryStopwatch.start("FX_PAGE_LOAD_MS", aBrowser);
        else if (aStateFlags & Ci.nsIWebProgressListener.STATE_STOP)
          TelemetryStopwatch.finish("FX_PAGE_LOAD_MS", aBrowser);
      } else if (aStateFlags & Ci.nsIWebProgressListener.STATE_STOP &&
                 aStatus == Cr.NS_BINDING_ABORTED) {
        TelemetryStopwatch.cancel("FX_PAGE_LOAD_MS", aBrowser);
      }
    }

    // Attach a listener to watch for "click" events bubbling up from error
    // pages and other similar pages (like about:newtab). This lets us fix bugs
    // like 401575 which require error page UI to do privileged things, without
    // letting error pages have any privilege themselves.
    // We can't look for this during onLocationChange since at that point the
    // document URI is not yet the about:-uri of the error page.

    let isRemoteBrowser = aBrowser.isRemoteBrowser;
    // We check isRemoteBrowser here to avoid requesting the doc CPOW
    let doc = isRemoteBrowser ? null : aWebProgress.DOMWindow.document;

    if (!isRemoteBrowser &&
        aStateFlags & Ci.nsIWebProgressListener.STATE_STOP &&
        Components.isSuccessCode(aStatus) &&
        doc.documentURI.startsWith("about:") &&
        !doc.documentURI.toLowerCase().startsWith("about:blank") &&
        !doc.documentURI.toLowerCase().startsWith("about:home") &&
        !doc.documentElement.hasAttribute("hasBrowserHandlers")) {
      // STATE_STOP may be received twice for documents, thus store an
      // attribute to ensure handling it just once.
      doc.documentElement.setAttribute("hasBrowserHandlers", "true");
      aBrowser.addEventListener("click", BrowserOnClick, true);
      aBrowser.addEventListener("pagehide", function onPageHide(event) {
        if (event.target.defaultView.frameElement)
          return;
        aBrowser.removeEventListener("click", BrowserOnClick, true);
        aBrowser.removeEventListener("pagehide", onPageHide, true);
        if (event.target.documentElement)
          event.target.documentElement.removeAttribute("hasBrowserHandlers");
      }, true);
    }
  },

  onLocationChange: function (aBrowser, aWebProgress, aRequest, aLocationURI,
                              aFlags) {
    // Filter out location changes caused by anchor navigation
    // or history.push/pop/replaceState.
    if (aFlags & Ci.nsIWebProgressListener.LOCATION_CHANGE_SAME_DOCUMENT)
      return;

    // Only need to call locationChange if the PopupNotifications object
    // for this window has already been initialized (i.e. its getter no
    // longer exists)
    if (!Object.getOwnPropertyDescriptor(window, "PopupNotifications").get)
      PopupNotifications.locationChange(aBrowser);

    gBrowser.getNotificationBox(aBrowser).removeTransientNotifications();

    // Filter out location changes in sub documents.
    if (aWebProgress.isTopLevel) {
      // Initialize the click-to-play state.
      aBrowser._clickToPlayPluginsActivated = new Map();
      aBrowser._clickToPlayAllPluginsActivated = false;
      aBrowser._pluginScriptedState = gPluginHandler.PLUGIN_SCRIPTED_STATE_NONE;

      FullZoom.onLocationChange(aLocationURI, false, aBrowser);
    }
  },

  onRefreshAttempted: function (aBrowser, aWebProgress, aURI, aDelay, aSameURI) {
    if (gPrefService.getBoolPref("accessibility.blockautorefresh")) {
      let brandBundle = document.getElementById("bundle_brand");
      let brandShortName = brandBundle.getString("brandShortName");
      let refreshButtonText =
        gNavigatorBundle.getString("refreshBlocked.goButton");
      let refreshButtonAccesskey =
        gNavigatorBundle.getString("refreshBlocked.goButton.accesskey");
      let message =
        gNavigatorBundle.getFormattedString(aSameURI ? "refreshBlocked.refreshLabel"
                                                     : "refreshBlocked.redirectLabel",
                                            [brandShortName]);
      let docShell = aWebProgress.DOMWindow
                                 .QueryInterface(Ci.nsIInterfaceRequestor)
                                 .getInterface(Ci.nsIWebNavigation)
                                 .QueryInterface(Ci.nsIDocShell);
      let notificationBox = gBrowser.getNotificationBox(aBrowser);
      let notification = notificationBox.getNotificationWithValue("refresh-blocked");
      if (notification) {
        notification.label = message;
        notification.refreshURI = aURI;
        notification.delay = aDelay;
        notification.docShell = docShell;
      } else {
        let buttons = [{
          label: refreshButtonText,
          accessKey: refreshButtonAccesskey,
          callback: function (aNotification, aButton) {
            var refreshURI = aNotification.docShell
                                          .QueryInterface(Ci.nsIRefreshURI);
            refreshURI.forceRefreshURI(aNotification.refreshURI,
                                       aNotification.delay, true);
          }
        }];
        notification =
          notificationBox.appendNotification(message, "refresh-blocked",
                                             "chrome://browser/skin/Info.png",
                                             notificationBox.PRIORITY_INFO_MEDIUM,
                                             buttons);
        notification.refreshURI = aURI;
        notification.delay = aDelay;
        notification.docShell = docShell;
      }
      return false;
    }
    return true;
  }
}

function nsBrowserAccess() { }

nsBrowserAccess.prototype = {
  QueryInterface: XPCOMUtils.generateQI([Ci.nsIBrowserDOMWindow, Ci.nsISupports]),

  _openURIInNewTab: function(aURI, aOpener, aIsExternal) {
    let win, needToFocusWin;

    // try the current window.  if we're in a popup, fall back on the most recent browser window
    if (window.toolbar.visible)
      win = window;
    else {
      let isPrivate = PrivateBrowsingUtils.isWindowPrivate(aOpener || window);
      win = RecentWindow.getMostRecentBrowserWindow({private: isPrivate});
      needToFocusWin = true;
    }

    if (!win) {
      // we couldn't find a suitable window, a new one needs to be opened.
      return null;
    }

    if (aIsExternal && (!aURI || aURI.spec == "about:blank")) {
      win.BrowserOpenTab(); // this also focuses the location bar
      win.focus();
      return win.gBrowser.selectedBrowser;
    }

    let loadInBackground = gPrefService.getBoolPref("browser.tabs.loadDivertedInBackground");
    let referrer = aOpener ? makeURI(aOpener.location.href) : null;

    let tab = win.gBrowser.loadOneTab(aURI ? aURI.spec : "about:blank", {
                                      referrerURI: referrer,
                                      fromExternal: aIsExternal,
                                      inBackground: loadInBackground});
    let browser = win.gBrowser.getBrowserForTab(tab);

    if (needToFocusWin || (!loadInBackground && aIsExternal))
      win.focus();

    return browser;
  },

  openURI: function (aURI, aOpener, aWhere, aContext) {
    var newWindow = null;
    var isExternal = (aContext == Ci.nsIBrowserDOMWindow.OPEN_EXTERNAL);

    if (isExternal && aURI && aURI.schemeIs("chrome")) {
      dump("use -chrome command-line option to load external chrome urls\n");
      return null;
    }

    if (aWhere == Ci.nsIBrowserDOMWindow.OPEN_DEFAULTWINDOW) {
      if (isExternal &&
          gPrefService.prefHasUserValue("browser.link.open_newwindow.override.external"))
        aWhere = gPrefService.getIntPref("browser.link.open_newwindow.override.external");
      else
        aWhere = gPrefService.getIntPref("browser.link.open_newwindow");
    }
    switch (aWhere) {
      case Ci.nsIBrowserDOMWindow.OPEN_NEWWINDOW :
        // FIXME: Bug 408379. So how come this doesn't send the
        // referrer like the other loads do?
        var url = aURI ? aURI.spec : "about:blank";
        // Pass all params to openDialog to ensure that "url" isn't passed through
        // loadOneOrMoreURIs, which splits based on "|"
        newWindow = openDialog(getBrowserURL(), "_blank", "all,dialog=no", url, null, null, null);
        break;
      case Ci.nsIBrowserDOMWindow.OPEN_NEWTAB :
        let browser = this._openURIInNewTab(aURI, aOpener, isExternal);
        newWindow = browser.contentWindow;
        break;
      default : // OPEN_CURRENTWINDOW or an illegal value
        newWindow = content;
        if (aURI) {
          let referrer = aOpener ? makeURI(aOpener.location.href) : null;
          let loadflags = isExternal ?
                            Ci.nsIWebNavigation.LOAD_FLAGS_FROM_EXTERNAL :
                            Ci.nsIWebNavigation.LOAD_FLAGS_NONE;
          gBrowser.loadURIWithFlags(aURI.spec, loadflags, referrer, null, null);
        }
        if (!gPrefService.getBoolPref("browser.tabs.loadDivertedInBackground"))
          window.focus();
    }
    return newWindow;
  },

  openURIInFrame: function browser_openURIInFrame(aURI, aOpener, aWhere, aContext) {
    if (aWhere != Ci.nsIBrowserDOMWindow.OPEN_NEWTAB) {
      dump("Error: openURIInFrame can only open in new tabs");
      return null;
    }

    var isExternal = (aContext == Ci.nsIBrowserDOMWindow.OPEN_EXTERNAL);
    let browser = this._openURIInNewTab(aURI, aOpener, isExternal);
    return browser.QueryInterface(Ci.nsIFrameLoaderOwner);
  },

  isTabContentWindow: function (aWindow) {
    return gBrowser.browsers.some(function (browser) browser.contentWindow == aWindow);
  },

  get contentWindow() {
    return gBrowser.contentWindow;
  }
}

function onViewToolbarsPopupShowing(aEvent, aInsertPoint) {
  var popup = aEvent.target;
  if (popup != aEvent.currentTarget)
    return;

  // Empty the menu
  for (var i = popup.childNodes.length-1; i >= 0; --i) {
    var deadItem = popup.childNodes[i];
    if (deadItem.hasAttribute("toolbarId"))
      popup.removeChild(deadItem);
  }

  var firstMenuItem = aInsertPoint || popup.firstChild;

  let toolbarNodes = Array.slice(gNavToolbox.childNodes);

  for (let toolbar of toolbarNodes) {
    let toolbarName = toolbar.getAttribute("toolbarname");
    if (toolbarName) {
      let menuItem = document.createElement("menuitem");
      let hidingAttribute = toolbar.getAttribute("type") == "menubar" ?
                            "autohide" : "collapsed";
      menuItem.setAttribute("id", "toggle_" + toolbar.id);
      menuItem.setAttribute("toolbarId", toolbar.id);
      menuItem.setAttribute("type", "checkbox");
      menuItem.setAttribute("label", toolbarName);
      menuItem.setAttribute("checked", toolbar.getAttribute(hidingAttribute) != "true");
      if (popup.id != "toolbar-context-menu")
        menuItem.setAttribute("key", toolbar.getAttribute("key"));

      popup.insertBefore(menuItem, firstMenuItem);

      menuItem.addEventListener("command", onViewToolbarCommand, false);
    }
  }
}

function onViewToolbarCommand(aEvent) {
  var toolbarId = aEvent.originalTarget.getAttribute("toolbarId");
  var toolbar = document.getElementById(toolbarId);
  var isVisible = aEvent.originalTarget.getAttribute("checked") == "true";
  setToolbarVisibility(toolbar, isVisible);
}

function setToolbarVisibility(toolbar, isVisible) {
  var hidingAttribute = toolbar.getAttribute("type") == "menubar" ?
                        "autohide" : "collapsed";

  toolbar.setAttribute(hidingAttribute, !isVisible);
  document.persist(toolbar.id, hidingAttribute);
  let eventParams = {
    detail: {
      visible: isVisible
    },
    bubbles: true
  };
  let event = new CustomEvent("toolbarvisibilitychange", eventParams);
  toolbar.dispatchEvent(event);

  PlacesToolbarHelper.init();
  BookmarkingUI.onToolbarVisibilityChange();
  gBrowser.updateWindowResizers();
}

var TabsInTitlebar = {
  init: function () {
#ifdef CAN_DRAW_IN_TITLEBAR
    this._readPref();
    Services.prefs.addObserver(this._prefName, this, false);

    // We need to update the appearance of the titlebar when the menu changes
    // from the active to the inactive state. We can't, however, rely on
    // DOMMenuBarInactive, because the menu fires this event and then removes
    // the inactive attribute after an event-loop spin.
    //
    // Because updating the appearance involves sampling the heights and margins
    // of various elements, it's important that the layout be more or less
    // settled before updating the titlebar. So instead of listening to
    // DOMMenuBarActive and DOMMenuBarInactive, we use a MutationObserver to
    // watch the "invalid" attribute directly.
    let menu = document.getElementById("toolbar-menubar");
    this._menuObserver = new MutationObserver(this._onMenuMutate);
    this._menuObserver.observe(menu, {attributes: true});

    gNavToolbox.addEventListener("customization-transitionend", this);
    this._initialized = true;
#endif
  },

  allowedBy: function (condition, allow) {
#ifdef CAN_DRAW_IN_TITLEBAR
    if (allow) {
      if (condition in this._disallowed) {
        delete this._disallowed[condition];
        this._update(true);
      }
    } else {
      if (!(condition in this._disallowed)) {
        this._disallowed[condition] = null;
        this._update(true);
      }
    }
#endif
  },

  updateAppearance: function updateAppearance(aForce) {
#ifdef CAN_DRAW_IN_TITLEBAR
    this._update(aForce);
#endif
  },

  get enabled() {
    return document.documentElement.getAttribute("tabsintitlebar") == "true";
  },

#ifdef CAN_DRAW_IN_TITLEBAR
  observe: function (subject, topic, data) {
    if (topic == "nsPref:changed")
      this._readPref();
  },

  handleEvent: function(ev) {
    if (ev.type == "customization-transitionend") {
      this._update(true);
    }
  },

  _onMenuMutate: function (aMutations) {
    for (let mutation of aMutations) {
      if (mutation.attributeName == "inactive" ||
          mutation.attributeName == "autohide") {
        TabsInTitlebar._update(true);
        return;
      }
    }
  },

  _initialized: false,
  _disallowed: {},
  _prefName: "browser.tabs.drawInTitlebar",
  _lastSizeMode: null,

  _readPref: function () {
    this.allowedBy("pref",
                   Services.prefs.getBoolPref(this._prefName));
  },

  _update: function (aForce=false) {
    function $(id) document.getElementById(id);
    function rect(ele) ele.getBoundingClientRect();
    function verticalMargins(cstyle) parseInt(cstyle.marginBottom, 10) + parseInt(cstyle.marginTop, 10);

    if (!this._initialized || window.fullScreen)
      return;

    let allowed = true;

    if (!aForce) {
      // _update is called on resize events, because the window is not ready
      // after sizemode events. However, we only care about the event when the
      // sizemode is different from the last time we updated the appearance of
      // the tabs in the titlebar.
      let sizemode = document.documentElement.getAttribute("sizemode");
      if (this._lastSizeMode == sizemode) {
        return;
      }
      this._lastSizeMode = sizemode;
    }

    for (let something in this._disallowed) {
      allowed = false;
      break;
    }

    let titlebar = $("titlebar");
    let titlebarContent = $("titlebar-content");
    let menubar = $("toolbar-menubar");

    if (allowed) {
      // We set the tabsintitlebar attribute first so that our CSS for
      // tabsintitlebar manifests before we do our measurements.
      document.documentElement.setAttribute("tabsintitlebar", "true");

      // Try to avoid reflows in this code by calculating dimensions first and
      // then later set the properties affecting layout together in a batch.

      // Buttons first:
      let captionButtonsBoxWidth = rect($("titlebar-buttonbox")).width;
#ifdef XP_MACOSX
      let fullscreenButtonWidth = rect($("titlebar-fullscreen-button")).width;
      // No need to look up the menubar stuff on OS X:
      let menuHeight = 0;
      let fullMenuHeight = 0;
#else
      // Otherwise, get the height and margins separately for the menubar
      let menuHeight = rect(menubar).height;
      let menuStyles = window.getComputedStyle(menubar);
      let fullMenuHeight = verticalMargins(menuStyles) + menuHeight;
#endif
      // Get the full height of the tabs toolbar:
      let tabsToolbar = $("TabsToolbar");
      let tabsStyles = window.getComputedStyle(tabsToolbar);
      let fullTabsHeight = rect(tabsToolbar).height + verticalMargins(tabsStyles);

      // If the navbar overlaps the tabbar using negative margins, we need to take those into
      // account so we don't overlap it
      let navbarMarginTop = parseInt(window.getComputedStyle($("nav-bar")).marginTop, 10);
      navbarMarginTop = Math.min(navbarMarginTop, 0);

      // And get the height of what's in the titlebar:
      let titlebarContentHeight = rect(titlebarContent).height;

      // Padding surrounds the tab-view-deck when we are in customization mode,
      // so take that into account:
      let areCustomizing = document.documentElement.hasAttribute("customizing") ||
                           document.documentElement.hasAttribute("customize-exiting");
      let customizePadding = 0;
      if (areCustomizing) {
        let deckStyle = window.getComputedStyle($("tab-view-deck"));
        customizePadding = parseInt(deckStyle.paddingTop, 10);
      }

      // Begin setting CSS properties which will cause a reflow

      // If the menubar is around (menuHeight is non-zero), try to adjust
      // its full height (i.e. including margins) to match the titlebar,
      // by changing the menubar's bottom padding
      if (menuHeight) {
        // Calculate the difference between the titlebar's height and that of the menubar
        let menuTitlebarDelta = titlebarContentHeight - fullMenuHeight;
        let paddingBottom;
        // The titlebar is bigger:
        if (menuTitlebarDelta > 0) {
          fullMenuHeight += menuTitlebarDelta;
          // If there is already padding on the menubar, we need to add that
          // to the difference so the total padding is correct:
          if ((paddingBottom = menuStyles.paddingBottom)) {
            menuTitlebarDelta += parseInt(paddingBottom, 10);
          }
          menubar.style.paddingBottom = menuTitlebarDelta + "px";
        // The menubar is bigger, but has bottom padding we can remove:
        } else if (menuTitlebarDelta < 0 && (paddingBottom = menuStyles.paddingBottom)) {
          let existingPadding = parseInt(paddingBottom, 10);
          // menuTitlebarDelta is negative; work out what's left, but don't set negative padding:
          let desiredPadding = Math.max(0, existingPadding + menuTitlebarDelta);
          menubar.style.paddingBottom = desiredPadding + "px";
          // We've changed the menu height now:
          fullMenuHeight += desiredPadding - existingPadding;
        }
      }

      // Next, we calculate how much we need to stretch the titlebar down to
      // go all the way to the bottom of the tab strip, if necessary.
      let tabAndMenuHeight = fullTabsHeight + fullMenuHeight;
      // Oh, and don't forget customization mode:
      if (areCustomizing) {
        tabAndMenuHeight += customizePadding;
      }

      if (tabAndMenuHeight > titlebarContentHeight) {
        // We need to increase the titlebar content's outer height (ie including margins)
        // to match the tab and menu height:
        let extraMargin = tabAndMenuHeight - titlebarContentHeight;
        // We need to reduce the height by the amount of navbar overlap
        // (this value is 0 or negative):
        extraMargin += navbarMarginTop;
        titlebarContent.style.marginBottom = extraMargin + "px";
        titlebarContentHeight += extraMargin;
      }

      // Then we bring up the titlebar by the same amount, but we add any negative margin:
      titlebar.style.marginBottom = "-" + titlebarContentHeight + "px";


      // Finally, size the placeholders:
#ifdef XP_MACOSX
      this._sizePlaceholder("fullscreen-button", fullscreenButtonWidth);
#endif
      this._sizePlaceholder("caption-buttons", captionButtonsBoxWidth);

      if (!this._draghandles) {
        this._draghandles = {};
        let tmp = {};
        Components.utils.import("resource://gre/modules/WindowDraggingUtils.jsm", tmp);

        let mouseDownCheck = function () {
          return !this._dragBindingAlive && TabsInTitlebar.enabled;
        };

        this._draghandles.tabsToolbar = new tmp.WindowDraggingElement(tabsToolbar);
        this._draghandles.tabsToolbar.mouseDownCheck = mouseDownCheck;

        this._draghandles.navToolbox = new tmp.WindowDraggingElement(gNavToolbox);
        this._draghandles.navToolbox.mouseDownCheck = mouseDownCheck;
      }
    } else {
      document.documentElement.removeAttribute("tabsintitlebar");
      // Reset the margins and padding that might have been modified:
      titlebarContent.style.marginBottom = "";
      titlebar.style.marginBottom = "";
      menubar.style.paddingBottom = "";
    }
  },

  _sizePlaceholder: function (type, width) {
    Array.forEach(document.querySelectorAll(".titlebar-placeholder[type='"+ type +"']"),
                  function (node) { node.width = width; });
  },
#endif

  uninit: function () {
#ifdef CAN_DRAW_IN_TITLEBAR
    this._initialized = false;
    Services.prefs.removeObserver(this._prefName, this);
    this._menuObserver.disconnect();
#endif
  }
};

#ifdef CAN_DRAW_IN_TITLEBAR
function updateTitlebarDisplay() {
  let drawInTitlebar = !gInPrintPreviewMode && window.toolbar.visible;
  document.getElementById("titlebar").hidden = !drawInTitlebar;

  if (drawInTitlebar)
#ifdef XP_WIN
    document.documentElement.setAttribute("chromemargin", "0,2,2,2");
#else
    document.documentElement.setAttribute("chromemargin", "0,-1,-1,-1");
#endif
  else
    document.documentElement.removeAttribute("chromemargin");

  TabsInTitlebar.allowedBy("drawing-in-titlebar", drawInTitlebar);
}
#endif

#ifdef CAN_DRAW_IN_TITLEBAR
function onTitlebarMaxClick() {
  if (window.windowState == window.STATE_MAXIMIZED)
    window.restore();
  else
    window.maximize();
}
#endif

function displaySecurityInfo()
{
  BrowserPageInfo(null, "securityTab");
}

/**
 * Opens or closes the sidebar identified by commandID.
 *
 * @param commandID a string identifying the sidebar to toggle; see the
 *                  note below. (Optional if a sidebar is already open.)
 * @param forceOpen boolean indicating whether the sidebar should be
 *                  opened regardless of its current state (optional).
 * @note
 * We expect to find a xul:broadcaster element with the specified ID.
 * The following attributes on that element may be used and/or modified:
 *  - id           (required) the string to match commandID. The convention
 *                 is to use this naming scheme: 'view<sidebar-name>Sidebar'.
 *  - sidebarurl   (required) specifies the URL to load in this sidebar.
 *  - sidebartitle or label (in that order) specify the title to
 *                 display on the sidebar.
 *  - checked      indicates whether the sidebar is currently displayed.
 *                 Note that toggleSidebar updates this attribute when
 *                 it changes the sidebar's visibility.
 *  - group        this attribute must be set to "sidebar".
 */
function toggleSidebar(commandID, forceOpen) {

  var sidebarBox = document.getElementById("sidebar-box");
  if (!commandID)
    commandID = sidebarBox.getAttribute("sidebarcommand");

  var sidebarBroadcaster = document.getElementById(commandID);
  var sidebar = document.getElementById("sidebar"); // xul:browser
  var sidebarTitle = document.getElementById("sidebar-title");
  var sidebarSplitter = document.getElementById("sidebar-splitter");

  if (sidebarBroadcaster.getAttribute("checked") == "true") {
    if (!forceOpen) {
      // Replace the document currently displayed in the sidebar with about:blank
      // so that we can free memory by unloading the page. We need to explicitly
      // create a new content viewer because the old one doesn't get destroyed
      // until about:blank has loaded (which does not happen as long as the
      // element is hidden).
      sidebar.setAttribute("src", "about:blank");
      sidebar.docShell.createAboutBlankContentViewer(null);

      sidebarBroadcaster.removeAttribute("checked");
      sidebarBox.setAttribute("sidebarcommand", "");
      sidebarTitle.value = "";
      sidebarBox.hidden = true;
      sidebarSplitter.hidden = true;
      gBrowser.selectedBrowser.focus();
    } else {
      fireSidebarFocusedEvent();
    }
    return;
  }

  // now we need to show the specified sidebar

  // ..but first update the 'checked' state of all sidebar broadcasters
  var broadcasters = document.getElementsByAttribute("group", "sidebar");
  for (let broadcaster of broadcasters) {
    // skip elements that observe sidebar broadcasters and random
    // other elements
    if (broadcaster.localName != "broadcaster")
      continue;

    if (broadcaster != sidebarBroadcaster)
      broadcaster.removeAttribute("checked");
    else
      sidebarBroadcaster.setAttribute("checked", "true");
  }

  sidebarBox.hidden = false;
  sidebarSplitter.hidden = false;

  var url = sidebarBroadcaster.getAttribute("sidebarurl");
  var title = sidebarBroadcaster.getAttribute("sidebartitle");
  if (!title)
    title = sidebarBroadcaster.getAttribute("label");
  sidebar.setAttribute("src", url); // kick off async load
  sidebarBox.setAttribute("sidebarcommand", sidebarBroadcaster.id);
  sidebarTitle.value = title;

  // We set this attribute here in addition to setting it on the <browser>
  // element itself, because the code in gBrowserInit.onUnload persists this
  // attribute, not the "src" of the <browser id="sidebar">. The reason it
  // does that is that we want to delay sidebar load a bit when a browser
  // window opens. See delayedStartup().
  sidebarBox.setAttribute("src", url);

  if (sidebar.contentDocument.location.href != url)
    sidebar.addEventListener("load", sidebarOnLoad, true);
  else // older code handled this case, so we do it too
    fireSidebarFocusedEvent();
}

function sidebarOnLoad(event) {
  var sidebar = document.getElementById("sidebar");
  sidebar.removeEventListener("load", sidebarOnLoad, true);
  // We're handling the 'load' event before it bubbles up to the usual
  // (non-capturing) event handlers. Let it bubble up before firing the
  // SidebarFocused event.
  setTimeout(fireSidebarFocusedEvent, 0);
}

/**
 * Fire a "SidebarFocused" event on the sidebar's |window| to give the sidebar
 * a chance to adjust focus as needed. An additional event is needed, because
 * we don't want to focus the sidebar when it's opened on startup or in a new
 * window, only when the user opens the sidebar.
 */
function fireSidebarFocusedEvent() {
  var sidebar = document.getElementById("sidebar");
  var event = document.createEvent("Events");
  event.initEvent("SidebarFocused", true, false);
  sidebar.contentWindow.dispatchEvent(event);
}

#ifdef XP_WIN
#ifdef MOZ_METRO
/**
 * Some prefs that have consequences in both Metro and Desktop such as
 * app-update prefs, are automatically pushed from Desktop here for use
 * in Metro.
 */
var gMetroPrefs = {
  prefDomain: ["app.update.auto", "app.update.enabled",
               "app.update.service.enabled",
               "app.update.metro.enabled"],
  observe: function (aSubject, aTopic, aPrefName)
  {
    if (aTopic != "nsPref:changed")
      return;

    this.pushDesktopControlledPrefToMetro(aPrefName);
  },

  /**
   * Writes the pref to HKCU in the registry and adds a pref-observer to keep
   * the registry in sync with changes to the value.
   */
  pushDesktopControlledPrefToMetro: function(aPrefName) {
    let registry = Cc["@mozilla.org/windows-registry-key;1"].
                    createInstance(Ci.nsIWindowsRegKey);
    try {
      var prefType = Services.prefs.getPrefType(aPrefName);
      let prefFunc;
      if (prefType == Components.interfaces.nsIPrefBranch.PREF_INT)
        prefFunc = "getIntPref";
      else if (prefType == Components.interfaces.nsIPrefBranch.PREF_BOOL)
        prefFunc = "getBoolPref";
      else if (prefType == Components.interfaces.nsIPrefBranch.PREF_STRING)
        prefFunc = "getCharPref";
      else
        throw "Unsupported pref type";

      let prefValue = Services.prefs[prefFunc](aPrefName);
      registry.create(Ci.nsIWindowsRegKey.ROOT_KEY_CURRENT_USER,
                    "Software\\Mozilla\\Firefox\\Metro\\Prefs\\" + prefType,
                    Ci.nsIWindowsRegKey.ACCESS_WRITE);
      // Always write as string, but the registry subfolder will determine
      // how Metro interprets that string value.
      registry.writeStringValue(aPrefName, prefValue);
    } catch (ex) {
      Components.utils.reportError("Couldn't push pref " + aPrefName + ": " + ex);
    } finally {
      registry.close();
    }
  }
};
#endif
#endif

var gHomeButton = {
  prefDomain: "browser.startup.homepage",
  observe: function (aSubject, aTopic, aPrefName)
  {
    if (aTopic != "nsPref:changed" || aPrefName != this.prefDomain)
      return;

    this.updateTooltip();
  },

  updateTooltip: function (homeButton)
  {
    if (!homeButton)
      homeButton = document.getElementById("home-button");
    if (homeButton) {
      var homePage = this.getHomePage();
      homePage = homePage.replace(/\|/g,', ');
      if (homePage.toLowerCase() == "about:home")
        homeButton.setAttribute("tooltiptext", homeButton.getAttribute("aboutHomeOverrideTooltip"));
      else
        homeButton.setAttribute("tooltiptext", homePage);
    }
  },

  getHomePage: function ()
  {
    var url;
    try {
      url = gPrefService.getComplexValue(this.prefDomain,
                                Components.interfaces.nsIPrefLocalizedString).data;
    } catch (e) {
    }

    // use this if we can't find the pref
    if (!url) {
      var configBundle = Services.strings
                                 .createBundle("chrome://branding/locale/browserconfig.properties");
      url = configBundle.GetStringFromName(this.prefDomain);
    }

    return url;
  },

  updatePersonalToolbarStyle: function (homeButton)
  {
    if (!homeButton)
      homeButton = document.getElementById("home-button");
    if (homeButton)
      homeButton.className = homeButton.parentNode.id == "PersonalToolbar"
                               || homeButton.parentNode.parentNode.id == "PersonalToolbar" ?
                             homeButton.className.replace("toolbarbutton-1", "bookmark-item") :
                             homeButton.className.replace("bookmark-item", "toolbarbutton-1");
  }
};

/**
 * Gets the selected text in the active browser. Leading and trailing
 * whitespace is removed, and consecutive whitespace is replaced by a single
 * space. A maximum of 150 characters will be returned, regardless of the value
 * of aCharLen.
 *
 * @param aCharLen
 *        The maximum number of characters to return.
 */
function getBrowserSelection(aCharLen) {
  // selections of more than 150 characters aren't useful
  const kMaxSelectionLen = 150;
  const charLen = Math.min(aCharLen || kMaxSelectionLen, kMaxSelectionLen);
  let commandDispatcher = document.commandDispatcher;

  var focusedWindow = commandDispatcher.focusedWindow;
  var selection = focusedWindow.getSelection().toString();
  // try getting a selected text in text input.
  if (!selection) {
    let element = commandDispatcher.focusedElement;
    var isOnTextInput = function isOnTextInput(elem) {
      // we avoid to return a value if a selection is in password field.
      // ref. bug 565717
      return elem instanceof HTMLTextAreaElement ||
             (elem instanceof HTMLInputElement && elem.mozIsTextField(true));
    };

    if (isOnTextInput(element)) {
      selection = element.QueryInterface(Ci.nsIDOMNSEditableElement)
                         .editor.selection.toString();
    }
  }

  if (selection) {
    if (selection.length > charLen) {
      // only use the first charLen important chars. see bug 221361
      var pattern = new RegExp("^(?:\\s*.){0," + charLen + "}");
      pattern.test(selection);
      selection = RegExp.lastMatch;
    }

    selection = selection.trim().replace(/\s+/g, " ");

    if (selection.length > charLen)
      selection = selection.substr(0, charLen);
  }
  return selection;
}

var gWebPanelURI;
function openWebPanel(aTitle, aURI)
{
    // Ensure that the web panels sidebar is open.
    toggleSidebar('viewWebPanelsSidebar', true);

    // Set the title of the panel.
    document.getElementById("sidebar-title").value = aTitle;

    // Tell the Web Panels sidebar to load the bookmark.
    var sidebar = document.getElementById("sidebar");
    if (sidebar.docShell && sidebar.contentDocument && sidebar.contentDocument.getElementById('web-panels-browser')) {
        sidebar.contentWindow.loadWebPanel(aURI);
        if (gWebPanelURI) {
            gWebPanelURI = "";
            sidebar.removeEventListener("load", asyncOpenWebPanel, true);
        }
    }
    else {
        // The panel is still being constructed.  Attach an onload handler.
        if (!gWebPanelURI)
            sidebar.addEventListener("load", asyncOpenWebPanel, true);
        gWebPanelURI = aURI;
    }
}

function asyncOpenWebPanel(event)
{
    var sidebar = document.getElementById("sidebar");
    if (gWebPanelURI && sidebar.contentDocument && sidebar.contentDocument.getElementById('web-panels-browser'))
        sidebar.contentWindow.loadWebPanel(gWebPanelURI);
    gWebPanelURI = "";
    sidebar.removeEventListener("load", asyncOpenWebPanel, true);
}

/*
 * - [ Dependencies ] ---------------------------------------------------------
 *  utilityOverlay.js:
 *    - gatherTextUnder
 */

/**
 * Extracts linkNode and href for the current click target.
 *
 * @param event
 *        The click event.
 * @return [href, linkNode].
 *
 * @note linkNode will be null if the click wasn't on an anchor
 *       element (or XLink).
 */
function hrefAndLinkNodeForClickEvent(event)
{
  function isHTMLLink(aNode)
  {
    // Be consistent with what nsContextMenu.js does.
    return ((aNode instanceof HTMLAnchorElement && aNode.href) ||
            (aNode instanceof HTMLAreaElement && aNode.href) ||
            aNode instanceof HTMLLinkElement);
  }

  let node = event.target;
  while (node && !isHTMLLink(node)) {
    node = node.parentNode;
  }

  if (node)
    return [node.href, node];

  // If there is no linkNode, try simple XLink.
  let href, baseURI;
  node = event.target;
  while (node && !href) {
    if (node.nodeType == Node.ELEMENT_NODE) {
      href = node.getAttributeNS("http://www.w3.org/1999/xlink", "href");
      if (href)
        baseURI = node.baseURI;
    }
    node = node.parentNode;
  }

  // In case of XLink, we don't return the node we got href from since
  // callers expect <a>-like elements.
  return [href ? makeURLAbsolute(baseURI, href) : null, null];
}

/**
 * Called whenever the user clicks in the content area.
 *
 * @param event
 *        The click event.
 * @param isPanelClick
 *        Whether the event comes from a web panel.
 * @note default event is prevented if the click is handled.
 */
function contentAreaClick(event, isPanelClick)
{
  if (!event.isTrusted || event.defaultPrevented || event.button == 2)
    return;

  let [href, linkNode] = hrefAndLinkNodeForClickEvent(event);
  if (!href) {
    // Not a link, handle middle mouse navigation.
    if (event.button == 1 &&
        gPrefService.getBoolPref("middlemouse.contentLoadURL") &&
        !gPrefService.getBoolPref("general.autoScroll")) {
      middleMousePaste(event);
      event.preventDefault();
    }
    return;
  }

  // This code only applies if we have a linkNode (i.e. clicks on real anchor
  // elements, as opposed to XLink).
  if (linkNode && event.button == 0 &&
      !event.ctrlKey && !event.shiftKey && !event.altKey && !event.metaKey) {
    // A Web panel's links should target the main content area.  Do this
    // if no modifier keys are down and if there's no target or the target
    // equals _main (the IE convention) or _content (the Mozilla convention).
    let target = linkNode.target;
    let mainTarget = !target || target == "_content" || target  == "_main";
    if (isPanelClick && mainTarget) {
      // javascript and data links should be executed in the current browser.
      if (linkNode.getAttribute("onclick") ||
          href.startsWith("javascript:") ||
          href.startsWith("data:"))
        return;

      try {
        urlSecurityCheck(href, linkNode.ownerDocument.nodePrincipal);
      }
      catch(ex) {
        // Prevent loading unsecure destinations.
        event.preventDefault();
        return;
      }

      loadURI(href, null, null, false);
      event.preventDefault();
      return;
    }

    if (linkNode.getAttribute("rel") == "sidebar") {
      // This is the Opera convention for a special link that, when clicked,
      // allows to add a sidebar panel.  The link's title attribute contains
      // the title that should be used for the sidebar panel.
      PlacesUIUtils.showBookmarkDialog({ action: "add"
                                       , type: "bookmark"
                                       , uri: makeURI(href)
                                       , title: linkNode.getAttribute("title")
                                       , loadBookmarkInSidebar: true
                                       , hiddenRows: [ "description"
                                                     , "location"
                                                     , "keyword" ]
                                       }, window);
      event.preventDefault();
      return;
    }
  }

  handleLinkClick(event, href, linkNode);

  // Mark the page as a user followed link.  This is done so that history can
  // distinguish automatic embed visits from user activated ones.  For example
  // pages loaded in frames are embed visits and lost with the session, while
  // visits across frames should be preserved.
  try {
    if (!PrivateBrowsingUtils.isWindowPrivate(window))
      PlacesUIUtils.markPageAsFollowedLink(href);
  } catch (ex) { /* Skip invalid URIs. */ }
}

/**
 * Handles clicks on links.
 *
 * @return true if the click event was handled, false otherwise.
 */
function handleLinkClick(event, href, linkNode) {
  if (event.button == 2) // right click
    return false;

  var where = whereToOpenLink(event);
  if (where == "current")
    return false;

  var doc = event.target.ownerDocument;

  if (where == "save") {
    saveURL(href, linkNode ? gatherTextUnder(linkNode) : "", null, true,
            true, doc.documentURIObject, doc);
    event.preventDefault();
    return true;
  }

  urlSecurityCheck(href, doc.nodePrincipal);
  openLinkIn(href, where, { referrerURI: doc.documentURIObject,
                            charset: doc.characterSet });
  event.preventDefault();
  return true;
}

function middleMousePaste(event) {
  let clipboard = readFromClipboard();
  if (!clipboard)
    return;

  // Strip embedded newlines and surrounding whitespace, to match the URL
  // bar's behavior (stripsurroundingwhitespace)
  clipboard = clipboard.replace(/\s*\n\s*/g, "");

  // if it's not the current tab, we don't need to do anything because the 
  // browser doesn't exist.
  let where = whereToOpenLink(event, true, false);
  let lastLocationChange;
  if (where == "current") {
    lastLocationChange = gBrowser.selectedBrowser.lastLocationChange;
  }

  Task.spawn(function() {
    let data = yield getShortcutOrURIAndPostData(clipboard);
    try {
      makeURI(data.url);
    } catch (ex) {
      // Not a valid URI.
      return;
    }

    try {
      addToUrlbarHistory(data.url);
    } catch (ex) {
      // Things may go wrong when adding url to session history,
      // but don't let that interfere with the loading of the url.
      Cu.reportError(ex);
    }

    if (where != "current" ||
        lastLocationChange == gBrowser.selectedBrowser.lastLocationChange) {
      openUILink(data.url, event,
                 { ignoreButton: true,
                   disallowInheritPrincipal: !data.mayInheritPrincipal });
    }
  });

  event.stopPropagation();
}

function handleDroppedLink(event, url, name)
{
  let lastLocationChange = gBrowser.selectedBrowser.lastLocationChange;

  Task.spawn(function() {
    let data = yield getShortcutOrURIAndPostData(url);
    if (data.url &&
        lastLocationChange == gBrowser.selectedBrowser.lastLocationChange)
      loadURI(data.url, null, data.postData, false);
  });

  // Keep the event from being handled by the dragDrop listeners
  // built-in to gecko if they happen to be above us.
  event.preventDefault();
};

function MultiplexHandler(event)
{ try {
    var node = event.target;
    var name = node.getAttribute('name');

    if (name == 'detectorGroup') {
        BrowserCharsetReload();
        SelectDetector(event, false);
    } else if (name == 'charsetGroup') {
        var charset = node.getAttribute('id');
        charset = charset.substring('charset.'.length, charset.length)
        BrowserSetForcedCharacterSet(charset);
    } else if (name == 'charsetCustomize') {
        //do nothing - please remove this else statement, once the charset prefs moves to the pref window
    } else {
        BrowserSetForcedCharacterSet(node.getAttribute('id'));
    }
    } catch(ex) { alert(ex); }
}

function SelectDetector(event, doReload)
{
    var uri =  event.target.getAttribute("id");
    var prefvalue = uri.substring('chardet.'.length, uri.length);
    if ("off" == prefvalue) { // "off" is special value to turn off the detectors
        prefvalue = "";
    }

    try {
        var str =  Cc["@mozilla.org/supports-string;1"].
                   createInstance(Ci.nsISupportsString);

        str.data = prefvalue;
        gPrefService.setComplexValue("intl.charset.detector", Ci.nsISupportsString, str);
        if (doReload)
          window.content.location.reload();
    }
    catch (ex) {
        dump("Failed to set the intl.charset.detector preference.\n");
    }
}

function BrowserSetForcedCharacterSet(aCharset)
{
  gBrowser.docShell.gatherCharsetMenuTelemetry();
  gBrowser.docShell.charset = aCharset;
  // Save the forced character-set
  if (!PrivateBrowsingUtils.isWindowPrivate(window))
    PlacesUtils.setCharsetForURI(getWebNavigation().currentURI, aCharset);
  BrowserCharsetReload();
}

function BrowserCharsetReload()
{
  BrowserReloadWithFlags(nsIWebNavigation.LOAD_FLAGS_CHARSET_CHANGE);
}

function charsetMenuGetElement(parent, id) {
  return parent.getElementsByAttribute("id", id)[0];
}

function UpdateCurrentCharset(target) {
    // extract the charset from DOM
    var wnd = document.commandDispatcher.focusedWindow;
    if ((window == wnd) || (wnd == null)) wnd = window.content;

    // Uncheck previous item
    if (gPrevCharset) {
        var pref_item = charsetMenuGetElement(target, "charset." + gPrevCharset);
        if (pref_item)
          pref_item.setAttribute('checked', 'false');
    }

    var menuitem = charsetMenuGetElement(target, "charset." + wnd.document.characterSet);
    if (menuitem) {
        menuitem.setAttribute('checked', 'true');
    }
}

function UpdateCharsetDetector(target) {
  var prefvalue;

  try {
    prefvalue = gPrefService.getComplexValue("intl.charset.detector", Ci.nsIPrefLocalizedString).data;
  }
  catch (ex) {}

  if (!prefvalue)
    prefvalue = "off";

  var menuitem = charsetMenuGetElement(target, "chardet." + prefvalue);
  if (menuitem)
    menuitem.setAttribute("checked", "true");
}

function UpdateMenus(event) {
  UpdateCurrentCharset(event.target);
  UpdateCharsetDetector(event.target);
}

function CreateMenu(node) {
  Services.obs.notifyObservers(null, "charsetmenu-selected", node);
}

function charsetLoadListener() {
  var charset = window.content.document.characterSet;

  if (charset.length > 0 && (charset != gLastBrowserCharset)) {
    if (!gCharsetMenu)
      gCharsetMenu = Cc['@mozilla.org/rdf/datasource;1?name=charset-menu'].getService(Ci.nsICurrentCharsetListener);
    gCharsetMenu.SetCurrentCharset(charset);
    gPrevCharset = gLastBrowserCharset;
    gLastBrowserCharset = charset;
  }
}

var gPageStyleMenu = {

  _getAllStyleSheets: function (frameset) {
    var styleSheetsArray = Array.slice(frameset.document.styleSheets);
    for (let i = 0; i < frameset.frames.length; i++) {
      let frameSheets = this._getAllStyleSheets(frameset.frames[i]);
      styleSheetsArray = styleSheetsArray.concat(frameSheets);
    }
    return styleSheetsArray;
  },

  fillPopup: function (menuPopup) {
    var noStyle = menuPopup.firstChild;
    var persistentOnly = noStyle.nextSibling;
    var sep = persistentOnly.nextSibling;
    while (sep.nextSibling)
      menuPopup.removeChild(sep.nextSibling);

    var styleSheets = this._getAllStyleSheets(window.content);
    var currentStyleSheets = {};
    var styleDisabled = getMarkupDocumentViewer().authorStyleDisabled;
    var haveAltSheets = false;
    var altStyleSelected = false;

    for (let currentStyleSheet of styleSheets) {
      if (!currentStyleSheet.title)
        continue;

      // Skip any stylesheets whose media attribute doesn't match.
      if (currentStyleSheet.media.length > 0) {
        let mediaQueryList = currentStyleSheet.media.mediaText;
        if (!window.content.matchMedia(mediaQueryList).matches)
          continue;
      }

      if (!currentStyleSheet.disabled)
        altStyleSelected = true;

      haveAltSheets = true;

      let lastWithSameTitle = null;
      if (currentStyleSheet.title in currentStyleSheets)
        lastWithSameTitle = currentStyleSheets[currentStyleSheet.title];

      if (!lastWithSameTitle) {
        let menuItem = document.createElement("menuitem");
        menuItem.setAttribute("type", "radio");
        menuItem.setAttribute("label", currentStyleSheet.title);
        menuItem.setAttribute("data", currentStyleSheet.title);
        menuItem.setAttribute("checked", !currentStyleSheet.disabled && !styleDisabled);
        menuItem.setAttribute("oncommand", "gPageStyleMenu.switchStyleSheet(this.getAttribute('data'));");
        menuPopup.appendChild(menuItem);
        currentStyleSheets[currentStyleSheet.title] = menuItem;
      } else if (currentStyleSheet.disabled) {
        lastWithSameTitle.removeAttribute("checked");
      }
    }

    noStyle.setAttribute("checked", styleDisabled);
    persistentOnly.setAttribute("checked", !altStyleSelected && !styleDisabled);
    persistentOnly.hidden = (window.content.document.preferredStyleSheetSet) ? haveAltSheets : false;
    sep.hidden = (noStyle.hidden && persistentOnly.hidden) || !haveAltSheets;
  },

  _stylesheetInFrame: function (frame, title) {
    return Array.some(frame.document.styleSheets,
                      function (stylesheet) stylesheet.title == title);
  },

  _stylesheetSwitchFrame: function (frame, title) {
    var docStyleSheets = frame.document.styleSheets;

    for (let i = 0; i < docStyleSheets.length; ++i) {
      let docStyleSheet = docStyleSheets[i];

      if (docStyleSheet.title)
        docStyleSheet.disabled = (docStyleSheet.title != title);
      else if (docStyleSheet.disabled)
        docStyleSheet.disabled = false;
    }
  },

  _stylesheetSwitchAll: function (frameset, title) {
    if (!title || this._stylesheetInFrame(frameset, title))
      this._stylesheetSwitchFrame(frameset, title);

    for (let i = 0; i < frameset.frames.length; i++)
      this._stylesheetSwitchAll(frameset.frames[i], title);
  },

  switchStyleSheet: function (title, contentWindow) {
    getMarkupDocumentViewer().authorStyleDisabled = false;
    this._stylesheetSwitchAll(contentWindow || content, title);
  },

  disableStyle: function () {
    getMarkupDocumentViewer().authorStyleDisabled = true;
  },
};

/* Legacy global page-style functions */
var getAllStyleSheets   = gPageStyleMenu._getAllStyleSheets.bind(gPageStyleMenu);
var stylesheetFillPopup = gPageStyleMenu.fillPopup.bind(gPageStyleMenu);
function stylesheetSwitchAll(contentWindow, title) {
  gPageStyleMenu.switchStyleSheet(title, contentWindow);
}
function setStyleDisabled(disabled) {
  if (disabled)
    gPageStyleMenu.disableStyle();
}


var BrowserOffline = {
  _inited: false,

  /////////////////////////////////////////////////////////////////////////////
  // BrowserOffline Public Methods
  init: function ()
  {
    if (!this._uiElement)
      this._uiElement = document.getElementById("workOfflineMenuitemState");

    Services.obs.addObserver(this, "network:offline-status-changed", false);

    this._updateOfflineUI(Services.io.offline);

    this._inited = true;
  },

  uninit: function ()
  {
    if (this._inited) {
      Services.obs.removeObserver(this, "network:offline-status-changed");
    }
  },

  toggleOfflineStatus: function ()
  {
    var ioService = Services.io;

    // Stop automatic management of the offline status
    try {
      ioService.manageOfflineStatus = false;
    } catch (ex) {
    }

    if (!ioService.offline && !this._canGoOffline()) {
      this._updateOfflineUI(false);
      return;
    }

    ioService.offline = !ioService.offline;
  },

  /////////////////////////////////////////////////////////////////////////////
  // nsIObserver
  observe: function (aSubject, aTopic, aState)
  {
    if (aTopic != "network:offline-status-changed")
      return;

    this._updateOfflineUI(aState == "offline");
  },

  /////////////////////////////////////////////////////////////////////////////
  // BrowserOffline Implementation Methods
  _canGoOffline: function ()
  {
    try {
      var cancelGoOffline = Cc["@mozilla.org/supports-PRBool;1"].createInstance(Ci.nsISupportsPRBool);
      Services.obs.notifyObservers(cancelGoOffline, "offline-requested", null);

      // Something aborted the quit process.
      if (cancelGoOffline.data)
        return false;
    }
    catch (ex) {
    }

    return true;
  },

  _uiElement: null,
  _updateOfflineUI: function (aOffline)
  {
    var offlineLocked = gPrefService.prefIsLocked("network.online");
    if (offlineLocked)
      this._uiElement.setAttribute("disabled", "true");

    this._uiElement.setAttribute("checked", aOffline);
  }
};

var OfflineApps = {
  /////////////////////////////////////////////////////////////////////////////
  // OfflineApps Public Methods
  init: function ()
  {
    Services.obs.addObserver(this, "offline-cache-update-completed", false);
  },

  uninit: function ()
  {
    Services.obs.removeObserver(this, "offline-cache-update-completed");
  },

  handleEvent: function(event) {
    if (event.type == "MozApplicationManifest") {
      this.offlineAppRequested(event.originalTarget.defaultView);
    }
  },

  /////////////////////////////////////////////////////////////////////////////
  // OfflineApps Implementation Methods

  // XXX: _getBrowserWindowForContentWindow and _getBrowserForContentWindow
  // were taken from browser/components/feeds/src/WebContentConverter.
  _getBrowserWindowForContentWindow: function(aContentWindow) {
    return aContentWindow.QueryInterface(Ci.nsIInterfaceRequestor)
                         .getInterface(Ci.nsIWebNavigation)
                         .QueryInterface(Ci.nsIDocShellTreeItem)
                         .rootTreeItem
                         .QueryInterface(Ci.nsIInterfaceRequestor)
                         .getInterface(Ci.nsIDOMWindow)
                         .wrappedJSObject;
  },

  _getBrowserForContentWindow: function(aBrowserWindow, aContentWindow) {
    // This depends on pseudo APIs of browser.js and tabbrowser.xml
    aContentWindow = aContentWindow.top;
    var browsers = aBrowserWindow.gBrowser.browsers;
    for (let browser of browsers) {
      if (browser.contentWindow == aContentWindow)
        return browser;
    }
    // handle other browser/iframe elements that may need popupnotifications
    let browser = aContentWindow
                          .QueryInterface(Ci.nsIInterfaceRequestor)
                          .getInterface(Ci.nsIWebNavigation)
                          .QueryInterface(Ci.nsIDocShell)
                          .chromeEventHandler;
    if (browser.getAttribute("popupnotificationanchor"))
      return browser;
    return null;
  },

  _getManifestURI: function(aWindow) {
    if (!aWindow.document.documentElement)
      return null;

    var attr = aWindow.document.documentElement.getAttribute("manifest");
    if (!attr)
      return null;

    try {
      var contentURI = makeURI(aWindow.location.href, null, null);
      return makeURI(attr, aWindow.document.characterSet, contentURI);
    } catch (e) {
      return null;
    }
  },

  // A cache update isn't tied to a specific window.  Try to find
  // the best browser in which to warn the user about space usage
  _getBrowserForCacheUpdate: function(aCacheUpdate) {
    // Prefer the current browser
    var uri = this._getManifestURI(content);
    if (uri && uri.equals(aCacheUpdate.manifestURI)) {
      return gBrowser.selectedBrowser;
    }

    var browsers = gBrowser.browsers;
    for (let browser of browsers) {
      uri = this._getManifestURI(browser.contentWindow);
      if (uri && uri.equals(aCacheUpdate.manifestURI)) {
        return browser;
      }
    }

    // is this from a non-tab browser/iframe?
    browsers = document.querySelectorAll("iframe[popupnotificationanchor] | browser[popupnotificationanchor]");
    for (let browser of browsers) {
      uri = this._getManifestURI(browser.contentWindow);
      if (uri && uri.equals(aCacheUpdate.manifestURI)) {
        return browser;
      }
    }

    return null;
  },

  _warnUsage: function(aBrowser, aURI) {
    if (!aBrowser)
      return;

    let mainAction = {
      label: gNavigatorBundle.getString("offlineApps.manageUsage"),
      accessKey: gNavigatorBundle.getString("offlineApps.manageUsageAccessKey"),
      callback: OfflineApps.manage
    };

    let warnQuota = gPrefService.getIntPref("offline-apps.quota.warn");
    let message = gNavigatorBundle.getFormattedString("offlineApps.usage",
                                                      [ aURI.host,
                                                        warnQuota / 1024 ]);

    let anchorID = "indexedDB-notification-icon";
    PopupNotifications.show(aBrowser, "offline-app-usage", message,
                            anchorID, mainAction);

    // Now that we've warned once, prevent the warning from showing up
    // again.
    Services.perms.add(aURI, "offline-app",
                       Ci.nsIOfflineCacheUpdateService.ALLOW_NO_WARN);
  },

  // XXX: duplicated in preferences/advanced.js
  _getOfflineAppUsage: function (host, groups)
  {
    var cacheService = Cc["@mozilla.org/network/application-cache-service;1"].
                       getService(Ci.nsIApplicationCacheService);
    if (!groups)
      groups = cacheService.getGroups();

    var usage = 0;
    for (let group of groups) {
      var uri = Services.io.newURI(group, null, null);
      if (uri.asciiHost == host) {
        var cache = cacheService.getActiveCache(group);
        usage += cache.usage;
      }
    }

    return usage;
  },

  _checkUsage: function(aURI) {
    // if the user has already allowed excessive usage, don't bother checking
    if (Services.perms.testExactPermission(aURI, "offline-app") !=
        Ci.nsIOfflineCacheUpdateService.ALLOW_NO_WARN) {
      var usage = this._getOfflineAppUsage(aURI.asciiHost);
      var warnQuota = gPrefService.getIntPref("offline-apps.quota.warn");
      if (usage >= warnQuota * 1024) {
        return true;
      }
    }

    return false;
  },

  offlineAppRequested: function(aContentWindow) {
    if (!gPrefService.getBoolPref("browser.offline-apps.notify")) {
      return;
    }

    let browserWindow = this._getBrowserWindowForContentWindow(aContentWindow);
    let browser = this._getBrowserForContentWindow(browserWindow,
                                                   aContentWindow);

    let currentURI = aContentWindow.document.documentURIObject;

    // don't bother showing UI if the user has already made a decision
    if (Services.perms.testExactPermission(currentURI, "offline-app") != Services.perms.UNKNOWN_ACTION)
      return;

    try {
      if (gPrefService.getBoolPref("offline-apps.allow_by_default")) {
        // all pages can use offline capabilities, no need to ask the user
        return;
      }
    } catch(e) {
      // this pref isn't set by default, ignore failures
    }

    let host = currentURI.asciiHost;
    let notificationID = "offline-app-requested-" + host;
    let notification = PopupNotifications.getNotification(notificationID, browser);

    if (notification) {
      notification.options.documents.push(aContentWindow.document);
    } else {
      let mainAction = {
        label: gNavigatorBundle.getString("offlineApps.allow"),
        accessKey: gNavigatorBundle.getString("offlineApps.allowAccessKey"),
        callback: function() {
          for (let document of notification.options.documents) {
            OfflineApps.allowSite(document);
          }
        }
      };
      let secondaryActions = [{
        label: gNavigatorBundle.getString("offlineApps.never"),
        accessKey: gNavigatorBundle.getString("offlineApps.neverAccessKey"),
        callback: function() {
          for (let document of notification.options.documents) {
            OfflineApps.disallowSite(document);
          }
        }
      }];
      let message = gNavigatorBundle.getFormattedString("offlineApps.available",
                                                        [ host ]);
      let anchorID = "indexedDB-notification-icon";
      let options= {
        documents : [ aContentWindow.document ]
      };
      notification = PopupNotifications.show(browser, notificationID, message,
                                             anchorID, mainAction,
                                             secondaryActions, options);
    }
  },

  allowSite: function(aDocument) {
    Services.perms.add(aDocument.documentURIObject, "offline-app", Services.perms.ALLOW_ACTION);

    // When a site is enabled while loading, manifest resources will
    // start fetching immediately.  This one time we need to do it
    // ourselves.
    this._startFetching(aDocument);
  },

  disallowSite: function(aDocument) {
    Services.perms.add(aDocument.documentURIObject, "offline-app", Services.perms.DENY_ACTION);
  },

  manage: function() {
    openAdvancedPreferences("networkTab");
  },

  _startFetching: function(aDocument) {
    if (!aDocument.documentElement)
      return;

    var manifest = aDocument.documentElement.getAttribute("manifest");
    if (!manifest)
      return;

    var manifestURI = makeURI(manifest, aDocument.characterSet,
                              aDocument.documentURIObject);

    var updateService = Cc["@mozilla.org/offlinecacheupdate-service;1"].
                        getService(Ci.nsIOfflineCacheUpdateService);
    updateService.scheduleUpdate(manifestURI, aDocument.documentURIObject, window);
  },

  /////////////////////////////////////////////////////////////////////////////
  // nsIObserver
  observe: function (aSubject, aTopic, aState)
  {
    if (aTopic == "offline-cache-update-completed") {
      var cacheUpdate = aSubject.QueryInterface(Ci.nsIOfflineCacheUpdate);

      var uri = cacheUpdate.manifestURI;
      if (OfflineApps._checkUsage(uri)) {
        var browser = this._getBrowserForCacheUpdate(cacheUpdate);
        if (browser) {
          OfflineApps._warnUsage(browser, cacheUpdate.manifestURI);
        }
      }
    }
  }
};

var IndexedDBPromptHelper = {
  _permissionsPrompt: "indexedDB-permissions-prompt",
  _permissionsResponse: "indexedDB-permissions-response",

  _quotaPrompt: "indexedDB-quota-prompt",
  _quotaResponse: "indexedDB-quota-response",
  _quotaCancel: "indexedDB-quota-cancel",

  _notificationIcon: "indexedDB-notification-icon",

  init:
  function IndexedDBPromptHelper_init() {
    Services.obs.addObserver(this, this._permissionsPrompt, false);
    Services.obs.addObserver(this, this._quotaPrompt, false);
    Services.obs.addObserver(this, this._quotaCancel, false);
  },

  uninit:
  function IndexedDBPromptHelper_uninit() {
    Services.obs.removeObserver(this, this._permissionsPrompt);
    Services.obs.removeObserver(this, this._quotaPrompt);
    Services.obs.removeObserver(this, this._quotaCancel);
  },

  observe:
  function IndexedDBPromptHelper_observe(subject, topic, data) {
    if (topic != this._permissionsPrompt &&
        topic != this._quotaPrompt &&
        topic != this._quotaCancel) {
      throw new Error("Unexpected topic!");
    }

    var requestor = subject.QueryInterface(Ci.nsIInterfaceRequestor);

    var contentWindow = requestor.getInterface(Ci.nsIDOMWindow);
    var contentDocument = contentWindow.document;
    var browserWindow =
      OfflineApps._getBrowserWindowForContentWindow(contentWindow);

    if (browserWindow != window) {
      // Must belong to some other window.
      return;
    }

    var browser =
      OfflineApps._getBrowserForContentWindow(browserWindow, contentWindow);

    var host = contentDocument.documentURIObject.asciiHost;

    var message;
    var responseTopic;
    if (topic == this._permissionsPrompt) {
      message = gNavigatorBundle.getFormattedString("offlineApps.available",
                                                    [ host ]);
      responseTopic = this._permissionsResponse;
    }
    else if (topic == this._quotaPrompt) {
      message = gNavigatorBundle.getFormattedString("indexedDB.usage",
                                                    [ host, data ]);
      responseTopic = this._quotaResponse;
    }
    else if (topic == this._quotaCancel) {
      responseTopic = this._quotaResponse;
    }

    const hiddenTimeoutDuration = 30000; // 30 seconds
    const firstTimeoutDuration = 300000; // 5 minutes

    var timeoutId;

    var observer = requestor.getInterface(Ci.nsIObserver);

    var mainAction = {
      label: gNavigatorBundle.getString("offlineApps.allow"),
      accessKey: gNavigatorBundle.getString("offlineApps.allowAccessKey"),
      callback: function() {
        clearTimeout(timeoutId);
        observer.observe(null, responseTopic,
                         Ci.nsIPermissionManager.ALLOW_ACTION);
      }
    };

    var secondaryActions = [
      {
        label: gNavigatorBundle.getString("offlineApps.never"),
        accessKey: gNavigatorBundle.getString("offlineApps.neverAccessKey"),
        callback: function() {
          clearTimeout(timeoutId);
          observer.observe(null, responseTopic,
                           Ci.nsIPermissionManager.DENY_ACTION);
        }
      }
    ];

    // This will be set to the result of PopupNotifications.show() below, or to
    // the result of PopupNotifications.getNotification() if this is a
    // quotaCancel notification.
    var notification;

    function timeoutNotification() {
      // Remove the notification.
      if (notification) {
        notification.remove();
      }

      // Clear all of our timeout stuff. We may be called directly, not just
      // when the timeout actually elapses.
      clearTimeout(timeoutId);

      // And tell the page that the popup timed out.
      observer.observe(null, responseTopic,
                       Ci.nsIPermissionManager.UNKNOWN_ACTION);
    }

    var options = {
      eventCallback: function(state) {
        // Don't do anything if the timeout has not been set yet.
        if (!timeoutId) {
          return;
        }

        // If the popup is being dismissed start the short timeout.
        if (state == "dismissed") {
          clearTimeout(timeoutId);
          timeoutId = setTimeout(timeoutNotification, hiddenTimeoutDuration);
          return;
        }

        // If the popup is being re-shown then clear the timeout allowing
        // unlimited waiting.
        if (state == "shown") {
          clearTimeout(timeoutId);
        }
      }
    };

    if (topic == this._quotaCancel) {
      notification = PopupNotifications.getNotification(this._quotaPrompt,
                                                        browser);
      timeoutNotification();
      return;
    }

    notification = PopupNotifications.show(browser, topic, message,
                                           this._notificationIcon, mainAction,
                                           secondaryActions, options);

    // Set the timeoutId after the popup has been created, and use the long
    // timeout value. If the user doesn't notice the popup after this amount of
    // time then it is most likely not visible and we want to alert the page.
    timeoutId = setTimeout(timeoutNotification, firstTimeoutDuration);
  }
};

function WindowIsClosing()
{
  if (TabView.isVisible()) {
    TabView.hide();
    return false;
  }

  if (!closeWindow(false, warnAboutClosingWindow))
    return false;

  for (let browser of gBrowser.browsers) {
    let ds = browser.docShell;
    if (ds.contentViewer && !ds.contentViewer.permitUnload())
      return false;
  }

  return true;
}

/**
 * Checks if this is the last full *browser* window around. If it is, this will
 * be communicated like quitting. Otherwise, we warn about closing multiple tabs.
 * @returns true if closing can proceed, false if it got cancelled.
 */
function warnAboutClosingWindow() {
  // Popups aren't considered full browser windows.
  let isPBWindow = PrivateBrowsingUtils.isWindowPrivate(window);
  if (!isPBWindow && !toolbar.visible)
    return gBrowser.warnAboutClosingTabs(gBrowser.closingTabsEnum.ALL);

  // Figure out if there's at least one other browser window around.
  let e = Services.wm.getEnumerator("navigator:browser");
  let otherPBWindowExists = false;
  let nonPopupPresent = false;
  while (e.hasMoreElements()) {
    let win = e.getNext();
    if (win != window) {
      if (isPBWindow && PrivateBrowsingUtils.isWindowPrivate(win))
        otherPBWindowExists = true;
      if (win.toolbar.visible)
        nonPopupPresent = true;
      // If the current window is not in private browsing mode we don't need to 
      // look for other pb windows, we can leave the loop when finding the 
      // first non-popup window. If however the current window is in private 
      // browsing mode then we need at least one other pb and one non-popup 
      // window to break out early.
      if ((!isPBWindow || otherPBWindowExists) && nonPopupPresent)
        break;
    }
  }

  if (isPBWindow && !otherPBWindowExists) {
    let exitingCanceled = Cc["@mozilla.org/supports-PRBool;1"].
                          createInstance(Ci.nsISupportsPRBool);
    exitingCanceled.data = false;
    Services.obs.notifyObservers(exitingCanceled,
                                 "last-pb-context-exiting",
                                 null);
    if (exitingCanceled.data)
      return false;
  }

  if (nonPopupPresent) {
    return isPBWindow || gBrowser.warnAboutClosingTabs(gBrowser.closingTabsEnum.ALL);
  }

  let os = Services.obs;

  let closingCanceled = Cc["@mozilla.org/supports-PRBool;1"].
                        createInstance(Ci.nsISupportsPRBool);
  os.notifyObservers(closingCanceled,
                     "browser-lastwindow-close-requested", null);
  if (closingCanceled.data)
    return false;

  os.notifyObservers(null, "browser-lastwindow-close-granted", null);

#ifdef XP_MACOSX
  // OS X doesn't quit the application when the last window is closed, but keeps
  // the session alive. Hence don't prompt users to save tabs, but warn about
  // closing multiple tabs.
  return isPBWindow || gBrowser.warnAboutClosingTabs(gBrowser.closingTabsEnum.ALL);
#else
  return true;
#endif
}

var MailIntegration = {
  sendLinkForWindow: function (aWindow) {
    this.sendMessage(aWindow.location.href,
                     aWindow.document.title);
  },

  sendMessage: function (aBody, aSubject) {
    // generate a mailto url based on the url and the url's title
    var mailtoUrl = "mailto:";
    if (aBody) {
      mailtoUrl += "?body=" + encodeURIComponent(aBody);
      mailtoUrl += "&subject=" + encodeURIComponent(aSubject);
    }

    var uri = makeURI(mailtoUrl);

    // now pass this uri to the operating system
    this._launchExternalUrl(uri);
  },

  // a generic method which can be used to pass arbitrary urls to the operating
  // system.
  // aURL --> a nsIURI which represents the url to launch
  _launchExternalUrl: function (aURL) {
    var extProtocolSvc =
       Cc["@mozilla.org/uriloader/external-protocol-service;1"]
         .getService(Ci.nsIExternalProtocolService);
    if (extProtocolSvc)
      extProtocolSvc.loadUrl(aURL);
  }
};

function BrowserOpenAddonsMgr(aView) {
  if (aView) {
    let emWindow;
    let browserWindow;

    var receivePong = function receivePong(aSubject, aTopic, aData) {
      let browserWin = aSubject.QueryInterface(Ci.nsIInterfaceRequestor)
                               .getInterface(Ci.nsIWebNavigation)
                               .QueryInterface(Ci.nsIDocShellTreeItem)
                               .rootTreeItem
                               .QueryInterface(Ci.nsIInterfaceRequestor)
                               .getInterface(Ci.nsIDOMWindow);
      if (!emWindow || browserWin == window /* favor the current window */) {
        emWindow = aSubject;
        browserWindow = browserWin;
      }
    }
    Services.obs.addObserver(receivePong, "EM-pong", false);
    Services.obs.notifyObservers(null, "EM-ping", "");
    Services.obs.removeObserver(receivePong, "EM-pong");

    if (emWindow) {
      emWindow.loadView(aView);
      browserWindow.gBrowser.selectedTab =
        browserWindow.gBrowser._getTabForContentWindow(emWindow);
      emWindow.focus();
      return;
    }
  }

  var newLoad = !switchToTabHavingURI("about:addons", true);

  if (aView) {
    // This must be a new load, else the ping/pong would have
    // found the window above.
    Services.obs.addObserver(function observer(aSubject, aTopic, aData) {
      Services.obs.removeObserver(observer, aTopic);
      aSubject.loadView(aView);
    }, "EM-loaded", false);
  }
}

function GetSearchFieldBookmarkData(node) {
  var charset = node.ownerDocument.characterSet;

  var formBaseURI = makeURI(node.form.baseURI,
                            charset);

  var formURI = makeURI(node.form.getAttribute("action"),
                        charset,
                        formBaseURI);

  var spec = formURI.spec;

  var isURLEncoded =
               (node.form.method.toUpperCase() == "POST"
                && (node.form.enctype == "application/x-www-form-urlencoded" ||
                    node.form.enctype == ""));

  var title = gNavigatorBundle.getFormattedString("addKeywordTitleAutoFill",
                                                  [node.ownerDocument.title]);
  var description = PlacesUIUtils.getDescriptionFromDocument(node.ownerDocument);

  var formData = [];

  function escapeNameValuePair(aName, aValue, aIsFormUrlEncoded) {
    if (aIsFormUrlEncoded)
      return escape(aName + "=" + aValue);
    else
      return escape(aName) + "=" + escape(aValue);
  }

  for (let el of node.form.elements) {
    if (!el.type) // happens with fieldsets
      continue;

    if (el == node) {
      formData.push((isURLEncoded) ? escapeNameValuePair(el.name, "%s", true) :
                                     // Don't escape "%s", just append
                                     escapeNameValuePair(el.name, "", false) + "%s");
      continue;
    }

    let type = el.type.toLowerCase();

    if (((el instanceof HTMLInputElement && el.mozIsTextField(true)) ||
        type == "hidden" || type == "textarea") ||
        ((type == "checkbox" || type == "radio") && el.checked)) {
      formData.push(escapeNameValuePair(el.name, el.value, isURLEncoded));
    } else if (el instanceof HTMLSelectElement && el.selectedIndex >= 0) {
      for (var j=0; j < el.options.length; j++) {
        if (el.options[j].selected)
          formData.push(escapeNameValuePair(el.name, el.options[j].value,
                                            isURLEncoded));
      }
    }
  }

  var postData;

  if (isURLEncoded)
    postData = formData.join("&");
  else
    spec += "?" + formData.join("&");

  return {
    spec: spec,
    title: title,
    description: description,
    postData: postData,
    charSet: charset
  };
}


function AddKeywordForSearchField() {
  bookmarkData = GetSearchFieldBookmarkData(document.popupNode);

  PlacesUIUtils.showBookmarkDialog({ action: "add"
                                   , type: "bookmark"
                                   , uri: makeURI(bookmarkData.spec)
                                   , title: bookmarkData.title
                                   , description: bookmarkData.description
                                   , keyword: ""
                                   , postData: bookmarkData.postData
                                   , charSet: bookmarkData.charset
                                   , hiddenRows: [ "location"
                                                 , "description"
                                                 , "tags"
                                                 , "loadInSidebar" ]
                                   }, window);
}

function SwitchDocumentDirection(aWindow) {
  // document.dir can also be "auto", in which case it won't change
  if (aWindow.document.dir == "ltr" || aWindow.document.dir == "") {
    aWindow.document.dir = "rtl";
  } else if (aWindow.document.dir == "rtl") {
    aWindow.document.dir = "ltr";
  }
  for (var run = 0; run < aWindow.frames.length; run++)
    SwitchDocumentDirection(aWindow.frames[run]);
}

function convertFromUnicode(charset, str)
{
  try {
    var unicodeConverter = Components
       .classes["@mozilla.org/intl/scriptableunicodeconverter"]
       .createInstance(Components.interfaces.nsIScriptableUnicodeConverter);
    unicodeConverter.charset = charset;
    str = unicodeConverter.ConvertFromUnicode(str);
    return str + unicodeConverter.Finish();
  } catch(ex) {
    return null;
  }
}

/**
 * Re-open a closed tab.
 * @param aIndex
 *        The index of the tab (via SessionStore.getClosedTabData)
 * @returns a reference to the reopened tab.
 */
function undoCloseTab(aIndex) {
  // wallpaper patch to prevent an unnecessary blank tab (bug 343895)
  var blankTabToRemove = null;
  if (gBrowser.tabs.length == 1 && isTabEmpty(gBrowser.selectedTab))
    blankTabToRemove = gBrowser.selectedTab;

  let numberOfTabsToUndoClose = 0;
  let index = Number(aIndex);


  if (isNaN(index)) {
    index = 0;
    numberOfTabsToUndoClose = SessionStore.getNumberOfTabsClosedLast(window);
  } else {
    if (0 > index || index >= SessionStore.getClosedTabCount(window))
      return null;
    numberOfTabsToUndoClose = 1;
  }

  let tab = null;
  while (numberOfTabsToUndoClose > 0 &&
         numberOfTabsToUndoClose--) {
    TabView.prepareUndoCloseTab(blankTabToRemove);
    tab = SessionStore.undoCloseTab(window, index);
    TabView.afterUndoCloseTab();
    if (blankTabToRemove) {
      gBrowser.removeTab(blankTabToRemove);
      blankTabToRemove = null;
    }
  }

  // Reset the number of tabs closed last time to the default.
  SessionStore.setNumberOfTabsClosedLast(window, 1);
  return tab;
}

/**
 * Re-open a closed window.
 * @param aIndex
 *        The index of the window (via SessionStore.getClosedWindowData)
 * @returns a reference to the reopened window.
 */
function undoCloseWindow(aIndex) {
  let window = null;
  if (SessionStore.getClosedWindowCount() > (aIndex || 0))
    window = SessionStore.undoCloseWindow(aIndex || 0);

  return window;
}

/*
 * Determines if a tab is "empty", usually used in the context of determining
 * if it's ok to close the tab.
 */
function isTabEmpty(aTab) {
  if (aTab.hasAttribute("busy"))
    return false;

  let browser = aTab.linkedBrowser;
  if (!isBlankPageURL(browser.currentURI.spec))
    return false;

  // Bug 863515 - Make content.opener checks work in electrolysis.
  if (!gMultiProcessBrowser && browser.contentWindow.opener)
    return false;

  if (browser.sessionHistory && browser.sessionHistory.count >= 2)
    return false;

  return true;
}

#ifdef MOZ_SERVICES_SYNC
function BrowserOpenSyncTabs() {
  switchToTabHavingURI("about:sync-tabs", true);
}
#endif

/**
 * Format a URL
 * eg:
 * echo formatURL("https://addons.mozilla.org/%LOCALE%/%APP%/%VERSION%/");
 * > https://addons.mozilla.org/en-US/firefox/3.0a1/
 *
 * Currently supported built-ins are LOCALE, APP, and any value from nsIXULAppInfo, uppercased.
 */
function formatURL(aFormat, aIsPref) {
  var formatter = Cc["@mozilla.org/toolkit/URLFormatterService;1"].getService(Ci.nsIURLFormatter);
  return aIsPref ? formatter.formatURLPref(aFormat) : formatter.formatURL(aFormat);
}

/**
 * Utility object to handle manipulations of the identity indicators in the UI
 */
var gIdentityHandler = {
  // Mode strings used to control CSS display
  IDENTITY_MODE_IDENTIFIED                             : "verifiedIdentity", // High-quality identity information
  IDENTITY_MODE_DOMAIN_VERIFIED                        : "verifiedDomain",   // Minimal SSL CA-signed domain verification
  IDENTITY_MODE_UNKNOWN                                : "unknownIdentity",  // No trusted identity information
  IDENTITY_MODE_MIXED_DISPLAY_LOADED                   : "unknownIdentity mixedContent mixedDisplayContent",  // SSL with unauthenticated display content
  IDENTITY_MODE_MIXED_ACTIVE_LOADED                    : "unknownIdentity mixedContent mixedActiveContent",  // SSL with unauthenticated active (and perhaps also display) content
  IDENTITY_MODE_MIXED_DISPLAY_LOADED_ACTIVE_BLOCKED    : "unknownIdentity mixedContent mixedDisplayContent",  // SSL with unauthenticated display content; unauthenticated active content is blocked.
  IDENTITY_MODE_CHROMEUI                               : "chromeUI",         // Part of the product's UI

  // Cache the most recent SSLStatus and Location seen in checkIdentity
  _lastStatus : null,
  _lastUri : null,
  _mode : "unknownIdentity",

  // smart getters
  get _encryptionLabel () {
    delete this._encryptionLabel;
    this._encryptionLabel = {};
    this._encryptionLabel[this.IDENTITY_MODE_DOMAIN_VERIFIED] =
      gNavigatorBundle.getString("identity.encrypted2");
    this._encryptionLabel[this.IDENTITY_MODE_IDENTIFIED] =
      gNavigatorBundle.getString("identity.encrypted2");
    this._encryptionLabel[this.IDENTITY_MODE_UNKNOWN] =
      gNavigatorBundle.getString("identity.unencrypted");
    this._encryptionLabel[this.IDENTITY_MODE_MIXED_DISPLAY_LOADED] =
      gNavigatorBundle.getString("identity.mixed_display_loaded");
    this._encryptionLabel[this.IDENTITY_MODE_MIXED_ACTIVE_LOADED] =
      gNavigatorBundle.getString("identity.mixed_active_loaded2");
    this._encryptionLabel[this.IDENTITY_MODE_MIXED_DISPLAY_LOADED_ACTIVE_BLOCKED] =
      gNavigatorBundle.getString("identity.mixed_display_loaded_active_blocked");
    return this._encryptionLabel;
  },
  get _identityPopup () {
    delete this._identityPopup;
    return this._identityPopup = document.getElementById("identity-popup");
  },
  get _identityBox () {
    delete this._identityBox;
    return this._identityBox = document.getElementById("identity-box");
  },
  get _identityPopupContentBox () {
    delete this._identityPopupContentBox;
    return this._identityPopupContentBox =
      document.getElementById("identity-popup-content-box");
  },
  get _identityPopupChromeLabel () {
    delete this._identityPopupChromeLabel;
    return this._identityPopupChromeLabel =
      document.getElementById("identity-popup-chromeLabel");
  },
  get _identityPopupContentHost () {
    delete this._identityPopupContentHost;
    return this._identityPopupContentHost =
      document.getElementById("identity-popup-content-host");
  },
  get _identityPopupContentOwner () {
    delete this._identityPopupContentOwner;
    return this._identityPopupContentOwner =
      document.getElementById("identity-popup-content-owner");
  },
  get _identityPopupContentSupp () {
    delete this._identityPopupContentSupp;
    return this._identityPopupContentSupp =
      document.getElementById("identity-popup-content-supplemental");
  },
  get _identityPopupContentVerif () {
    delete this._identityPopupContentVerif;
    return this._identityPopupContentVerif =
      document.getElementById("identity-popup-content-verifier");
  },
  get _identityPopupEncLabel () {
    delete this._identityPopupEncLabel;
    return this._identityPopupEncLabel =
      document.getElementById("identity-popup-encryption-label");
  },
  get _identityIconLabel () {
    delete this._identityIconLabel;
    return this._identityIconLabel = document.getElementById("identity-icon-label");
  },
  get _overrideService () {
    delete this._overrideService;
    return this._overrideService = Cc["@mozilla.org/security/certoverride;1"]
                                     .getService(Ci.nsICertOverrideService);
  },
  get _identityIconCountryLabel () {
    delete this._identityIconCountryLabel;
    return this._identityIconCountryLabel = document.getElementById("identity-icon-country-label");
  },
  get _identityIcon () {
    delete this._identityIcon;
    return this._identityIcon = document.getElementById("page-proxy-favicon");
  },
  get _permissionsContainer () {
    delete this._permissionsContainer;
    return this._permissionsContainer = document.getElementById("identity-popup-permissions");
  },
  get _permissionList () {
    delete this._permissionList;
    return this._permissionList = document.getElementById("identity-popup-permission-list");
  },

  /**
   * Rebuild cache of the elements that may or may not exist depending
   * on whether there's a location bar.
   */
  _cacheElements : function() {
    delete this._identityBox;
    delete this._identityIconLabel;
    delete this._identityIconCountryLabel;
    delete this._identityIcon;
    delete this._permissionsContainer;
    delete this._permissionList;
    this._identityBox = document.getElementById("identity-box");
    this._identityIconLabel = document.getElementById("identity-icon-label");
    this._identityIconCountryLabel = document.getElementById("identity-icon-country-label");
    this._identityIcon = document.getElementById("page-proxy-favicon");
    this._permissionsContainer = document.getElementById("identity-popup-permissions");
    this._permissionList = document.getElementById("identity-popup-permission-list");
  },

  /**
   * Handler for mouseclicks on the "More Information" button in the
   * "identity-popup" panel.
   */
  handleMoreInfoClick : function(event) {
    displaySecurityInfo();
    event.stopPropagation();
    this._identityPopup.hidePopup();
  },

  /**
   * Helper to parse out the important parts of _lastStatus (of the SSL cert in
   * particular) for use in constructing identity UI strings
  */
  getIdentityData : function() {
    var result = {};
    var status = this._lastStatus.QueryInterface(Components.interfaces.nsISSLStatus);
    var cert = status.serverCert;

    // Human readable name of Subject
    result.subjectOrg = cert.organization;

    // SubjectName fields, broken up for individual access
    if (cert.subjectName) {
      result.subjectNameFields = {};
      cert.subjectName.split(",").forEach(function(v) {
        var field = v.split("=");
        this[field[0]] = field[1];
      }, result.subjectNameFields);

      // Call out city, state, and country specifically
      result.city = result.subjectNameFields.L;
      result.state = result.subjectNameFields.ST;
      result.country = result.subjectNameFields.C;
    }

    // Human readable name of Certificate Authority
    result.caOrg =  cert.issuerOrganization || cert.issuerCommonName;
    result.cert = cert;

    return result;
  },

  /**
   * Determine the identity of the page being displayed by examining its SSL cert
   * (if available) and, if necessary, update the UI to reflect this.  Intended to
   * be called by onSecurityChange
   *
   * @param PRUint32 state
   * @param nsIURI uri The address for which the UI should be updated.
   */
  checkIdentity : function(state, uri) {
    var currentStatus = gBrowser.securityUI
                                .QueryInterface(Components.interfaces.nsISSLStatusProvider)
                                .SSLStatus;
    this._lastStatus = currentStatus;
    this._lastUri = uri;

    let nsIWebProgressListener = Ci.nsIWebProgressListener;

    // For some URIs like data: we can't get a host and so can't do
    // anything useful here. Chrome URIs however get special treatment.
    let unknown = false;
    try {
      uri.host;
    } catch (e) { unknown = true; }

    if ((uri.scheme == "chrome" || uri.scheme == "about") &&
        uri.spec !== "about:blank") {
      this.setMode(this.IDENTITY_MODE_CHROMEUI);
    } else if (unknown) {
      this.setMode(this.IDENTITY_MODE_UNKNOWN);
    } else if (state & nsIWebProgressListener.STATE_IDENTITY_EV_TOPLEVEL) {
      this.setMode(this.IDENTITY_MODE_IDENTIFIED);
    } else if (state & nsIWebProgressListener.STATE_IS_SECURE) {
      this.setMode(this.IDENTITY_MODE_DOMAIN_VERIFIED);
    } else if (state & nsIWebProgressListener.STATE_IS_BROKEN) {
      if ((state & nsIWebProgressListener.STATE_LOADED_MIXED_ACTIVE_CONTENT) &&
          gPrefService.getBoolPref("security.mixed_content.block_active_content")) {
        this.setMode(this.IDENTITY_MODE_MIXED_ACTIVE_LOADED);
      } else if ((state & nsIWebProgressListener.STATE_BLOCKED_MIXED_ACTIVE_CONTENT) &&
                gPrefService.getBoolPref("security.mixed_content.block_active_content")) {
        this.setMode(this.IDENTITY_MODE_MIXED_DISPLAY_LOADED_ACTIVE_BLOCKED);
      } else {
        this.setMode(this.IDENTITY_MODE_MIXED_DISPLAY_LOADED);
      }
    } else {
      this.setMode(this.IDENTITY_MODE_UNKNOWN);
    }

    // Ensure the doorhanger is shown when mixed active content is blocked.
    if (state & nsIWebProgressListener.STATE_BLOCKED_MIXED_ACTIVE_CONTENT)
      this.showMixedContentDoorhanger();
  },

  /**
   * Display the Mixed Content Blocker doohanger, providing an option
   * to the user to override mixed content blocking
   */
  showMixedContentDoorhanger : function() {
    // If we've already got an active notification, bail out to avoid showing it repeatedly.
    if (PopupNotifications.getNotification("mixed-content-blocked", gBrowser.selectedBrowser))
      return;

    let helplink = document.getElementById("mixed-content-blocked-helplink");
    helplink.setAttribute("onclick", "openHelpLink('mixed-content');");

    let brandBundle = document.getElementById("bundle_brand");
    let brandShortName = brandBundle.getString("brandShortName");
    let messageString = gNavigatorBundle.getFormattedString("mixedContentBlocked.message", [brandShortName]);
    let action = {
      label: gNavigatorBundle.getString("mixedContentBlocked.keepBlockingButton.label"),
      accessKey: gNavigatorBundle.getString("mixedContentBlocked.keepBlockingButton.accesskey"),
      callback: function() { /* NOP */ }
    };
    let secondaryActions = [
      {
        label: gNavigatorBundle.getString("mixedContentBlocked.unblock.label"),
        accessKey: gNavigatorBundle.getString("mixedContentBlocked.unblock.accesskey"),
        callback: function() {
          // Reload the page with the content unblocked
          BrowserReloadWithFlags(nsIWebNavigation.LOAD_FLAGS_ALLOW_MIXED_CONTENT);
        }
      }
    ];
    let options = {
      dismissed: true,
    };
    PopupNotifications.show(gBrowser.selectedBrowser, "mixed-content-blocked",
                            messageString, "mixed-content-blocked-notification-icon",
                            action, secondaryActions, options);
  },

  /**
   * Return the eTLD+1 version of the current hostname
   */
  getEffectiveHost : function() {
    if (!this._IDNService)
      this._IDNService = Cc["@mozilla.org/network/idn-service;1"]
                         .getService(Ci.nsIIDNService);
    try {
      let baseDomain =
        Services.eTLD.getBaseDomainFromHost(this._lastUri.host);
      return this._IDNService.convertToDisplayIDN(baseDomain, {});
    } catch (e) {
      // If something goes wrong (e.g. host is an IP address) just fail back
      // to the full domain.
      return this._lastUri.host;
    }
  },

  /**
   * Update the UI to reflect the specified mode, which should be one of the
   * IDENTITY_MODE_* constants.
   */
  setMode : function(newMode) {
    if (!this._identityBox) {
      // No identity box means the identity box is not visible, in which
      // case there's nothing to do.
      return;
    }

    this._identityPopup.className = newMode;
    this._identityBox.className = newMode;
    this.setIdentityMessages(newMode);

    // Update the popup too, if it's open
    if (this._identityPopup.state == "open")
      this.setPopupMessages(newMode);

    this._mode = newMode;
  },

  /**
   * Set up the messages for the primary identity UI based on the specified mode,
   * and the details of the SSL cert, where applicable
   *
   * @param newMode The newly set identity mode.  Should be one of the IDENTITY_MODE_* constants.
   */
  setIdentityMessages : function(newMode) {
    let icon_label = "";
    let tooltip = "";
    let icon_country_label = "";
    let icon_labels_dir = "ltr";

    switch (newMode) {
    case this.IDENTITY_MODE_DOMAIN_VERIFIED: {
      let iData = this.getIdentityData();

      // Verifier is either the CA Org, for a normal cert, or a special string
      // for certs that are trusted because of a security exception.
      tooltip = gNavigatorBundle.getFormattedString("identity.identified.verifier",
                                                    [iData.caOrg]);

      // This can't throw, because URI's with a host that throw don't end up in this case.
      let host = this._lastUri.host;
      let port = 443;
      try {
        if (this._lastUri.port > 0)
          port = this._lastUri.port;
      } catch (e) {}

      if (this._overrideService.hasMatchingOverride(host, port, iData.cert, {}, {}))
        tooltip = gNavigatorBundle.getString("identity.identified.verified_by_you");

      break; }
    case this.IDENTITY_MODE_IDENTIFIED: {
      // If it's identified, then we can populate the dialog with credentials
      let iData = this.getIdentityData();
      tooltip = gNavigatorBundle.getFormattedString("identity.identified.verifier",
                                                    [iData.caOrg]);
      icon_label = iData.subjectOrg;
      if (iData.country)
        icon_country_label = "(" + iData.country + ")";

      // If the organization name starts with an RTL character, then
      // swap the positions of the organization and country code labels.
      // The Unicode ranges reflect the definition of the UCS2_CHAR_IS_BIDI
      // macro in intl/unicharutil/util/nsBidiUtils.h. When bug 218823 gets
      // fixed, this test should be replaced by one adhering to the
      // Unicode Bidirectional Algorithm proper (at the paragraph level).
      icon_labels_dir = /^[\u0590-\u08ff\ufb1d-\ufdff\ufe70-\ufefc]/.test(icon_label) ?
                        "rtl" : "ltr";
      break; }
    case this.IDENTITY_MODE_CHROMEUI:
      let brandBundle = document.getElementById("bundle_brand");
      icon_label = brandBundle.getString("brandShortName");
      break;
    default:
      tooltip = gNavigatorBundle.getString("identity.unknown.tooltip");
    }

    // Push the appropriate strings out to the UI
    this._identityBox.tooltipText = tooltip;
    this._identityIconLabel.value = icon_label;
    this._identityIconCountryLabel.value = icon_country_label;
    // Set cropping and direction
    this._identityIconLabel.crop = icon_country_label ? "end" : "center";
    this._identityIconLabel.parentNode.style.direction = icon_labels_dir;
    // Hide completely if the organization label is empty
    this._identityIconLabel.parentNode.collapsed = icon_label ? false : true;
  },

  /**
   * Set up the title and content messages for the identity message popup,
   * based on the specified mode, and the details of the SSL cert, where
   * applicable
   *
   * @param newMode The newly set identity mode.  Should be one of the IDENTITY_MODE_* constants.
   */
  setPopupMessages : function(newMode) {

    this._identityPopup.className = newMode;
    this._identityPopupContentBox.className = newMode;

    // Set the static strings up front
    this._identityPopupEncLabel.textContent = this._encryptionLabel[newMode];

    // Initialize the optional strings to empty values
    let supplemental = "";
    let verifier = "";
    let host = "";
    let owner = "";

    switch (newMode) {
    case this.IDENTITY_MODE_DOMAIN_VERIFIED:
      host = this.getEffectiveHost();
      owner = gNavigatorBundle.getString("identity.ownerUnknown2");
      verifier = this._identityBox.tooltipText;
      break;
    case this.IDENTITY_MODE_IDENTIFIED: {
      // If it's identified, then we can populate the dialog with credentials
      let iData = this.getIdentityData();
      host = this.getEffectiveHost();
      owner = iData.subjectOrg;
      verifier = this._identityBox.tooltipText;

      // Build an appropriate supplemental block out of whatever location data we have
      if (iData.city)
        supplemental += iData.city + "\n";
      if (iData.state && iData.country)
        supplemental += gNavigatorBundle.getFormattedString("identity.identified.state_and_country",
                                                            [iData.state, iData.country]);
      else if (iData.state) // State only
        supplemental += iData.state;
      else if (iData.country) // Country only
        supplemental += iData.country;
      break; }
    case this.IDENTITY_MODE_CHROMEUI: {
      let brandBundle = document.getElementById("bundle_brand");
      let brandShortName = brandBundle.getString("brandShortName");
      this._identityPopupChromeLabel.textContent = gNavigatorBundle.getFormattedString("identity.chrome",
                                                                                       [brandShortName]);
      break; }
    }

    // Push the appropriate strings out to the UI
    this._identityPopupContentHost.textContent = host;
    this._identityPopupContentOwner.textContent = owner;
    this._identityPopupContentSupp.textContent = supplemental;
    this._identityPopupContentVerif.textContent = verifier;
  },

  /**
   * Click handler for the identity-box element in primary chrome.
   */
  handleIdentityButtonEvent : function(event) {
    TelemetryStopwatch.start("FX_IDENTITY_POPUP_OPEN_MS");
    event.stopPropagation();

    if ((event.type == "click" && event.button != 0) ||
        (event.type == "keypress" && event.charCode != KeyEvent.DOM_VK_SPACE &&
         event.keyCode != KeyEvent.DOM_VK_RETURN)) {
      TelemetryStopwatch.cancel("FX_IDENTITY_POPUP_OPEN_MS");
      return; // Left click, space or enter only
    }

    // Don't allow left click, space or enter if the location has been modified.
    if (gURLBar.getAttribute("pageproxystate") != "valid") {
      TelemetryStopwatch.cancel("FX_IDENTITY_POPUP_OPEN_MS");
      return;
    }

    // Make sure that the display:none style we set in xul is removed now that
    // the popup is actually needed
    this._identityPopup.hidden = false;

    // Update the popup strings
    this.setPopupMessages(this._identityBox.className);

    this.updateSitePermissions();

    // Add the "open" attribute to the identity box for styling
    this._identityBox.setAttribute("open", "true");
    var self = this;
    this._identityPopup.addEventListener("popuphidden", function onPopupHidden(e) {
      e.currentTarget.removeEventListener("popuphidden", onPopupHidden, false);
      self._identityBox.removeAttribute("open");
    }, false);

    // Now open the popup, anchored off the primary chrome element
    this._identityPopup.openPopup(this._identityIcon, "bottomcenter topleft");
  },

  onPopupShown : function(event) {
    TelemetryStopwatch.finish("FX_IDENTITY_POPUP_OPEN_MS");

    document.getElementById('identity-popup-more-info-button').focus();

    this._identityPopup.addEventListener("blur", this, true);
    this._identityPopup.addEventListener("popuphidden", this);
  },

  onDragStart: function (event) {
    if (gURLBar.getAttribute("pageproxystate") != "valid")
      return;

    var value = content.location.href;
    var urlString = value + "\n" + content.document.title;
    var htmlString = "<a href=\"" + value + "\">" + value + "</a>";

    var dt = event.dataTransfer;
    dt.setData("text/x-moz-url", urlString);
    dt.setData("text/uri-list", value);
    dt.setData("text/plain", value);
    dt.setData("text/html", htmlString);
    dt.setDragImage(gProxyFavIcon, 16, 16);
  },
 
  handleEvent: function (event) {
    switch (event.type) {
      case "blur":
        // Focus hasn't moved yet, need to wait until after the blur event.
        setTimeout(() => {
          if (document.activeElement &&
              document.activeElement.compareDocumentPosition(this._identityPopup) &
                Node.DOCUMENT_POSITION_CONTAINS)
            return;

          this._identityPopup.hidePopup();
        }, 0);
        break;
      case "popuphidden":
        this._identityPopup.removeEventListener("blur", this, true);
        this._identityPopup.removeEventListener("popuphidden", this);
        break;
    }
  },

  updateSitePermissions: function () {
    while (this._permissionList.hasChildNodes())
      this._permissionList.removeChild(this._permissionList.lastChild);

    let uri = gBrowser.currentURI;

    for (let permission of SitePermissions.listPermissions()) {
      let state = SitePermissions.get(uri, permission);

      if (state == SitePermissions.UNKNOWN)
        continue;

      let item = this._createPermissionItem(permission, state);
      this._permissionList.appendChild(item);
    }

    this._permissionsContainer.hidden = !this._permissionList.hasChildNodes();
  },

  _createPermissionItem: function (aPermission, aState) {
    let menulist = document.createElement("menulist");
    let menupopup = document.createElement("menupopup");
    for (let state of SitePermissions.getAvailableStates(aPermission)) {
      if (state == SitePermissions.UNKNOWN)
        continue;
      let menuitem = document.createElement("menuitem");
      menuitem.setAttribute("value", state);
      menuitem.setAttribute("label", SitePermissions.getStateLabel(aPermission, state));
      menupopup.appendChild(menuitem);
    }
    menulist.appendChild(menupopup);
    menulist.setAttribute("value", aState);
    menulist.setAttribute("oncommand", "SitePermissions.set(gBrowser.currentURI, '" +
                                       aPermission + "', this.value)");
    menulist.setAttribute("id", "identity-popup-permission:" + aPermission);

    let label = document.createElement("label");
    label.setAttribute("flex", "1");
    label.setAttribute("control", menulist.getAttribute("id"));
    label.setAttribute("value", SitePermissions.getPermissionLabel(aPermission));

    let container = document.createElement("hbox");
    container.setAttribute("align", "center");
    container.appendChild(label);
    container.appendChild(menulist);
    return container;
  }
};

function getNotificationBox(aWindow) {
  var foundBrowser = gBrowser.getBrowserForDocument(aWindow.document);
  if (foundBrowser)
    return gBrowser.getNotificationBox(foundBrowser)
  return null;
};

function getTabModalPromptBox(aWindow) {
  var foundBrowser = gBrowser.getBrowserForDocument(aWindow.document);
  if (foundBrowser)
    return gBrowser.getTabModalPromptBox(foundBrowser);
  return null;
};

/* DEPRECATED */
function getBrowser() gBrowser;
function getNavToolbox() gNavToolbox;

let gPrivateBrowsingUI = {
  init: function PBUI_init() {
    // Do nothing for normal windows
    if (!PrivateBrowsingUtils.isWindowPrivate(window)) {
      return;
    }

    // Disable the Clear Recent History... menu item when in PB mode
    // temporary fix until bug 463607 is fixed
    document.getElementById("Tools:Sanitize").setAttribute("disabled", "true");

    if (window.location.href == getBrowserURL()) {
      // Adjust the window's title
      let docElement = document.documentElement;
      if (!PrivateBrowsingUtils.permanentPrivateBrowsing) {
        docElement.setAttribute("title",
          docElement.getAttribute("title_privatebrowsing"));
        docElement.setAttribute("titlemodifier",
          docElement.getAttribute("titlemodifier_privatebrowsing"));
      }
      docElement.setAttribute("privatebrowsingmode",
        PrivateBrowsingUtils.permanentPrivateBrowsing ? "permanent" : "temporary");
      gBrowser.updateTitlebar();

      if (PrivateBrowsingUtils.permanentPrivateBrowsing) {
        // Adjust the New Window menu entries
        [
          { normal: "menu_newNavigator", private: "menu_newPrivateWindow" },
        ].forEach(function(menu) {
          let newWindow = document.getElementById(menu.normal);
          let newPrivateWindow = document.getElementById(menu.private);
          if (newWindow && newPrivateWindow) {
            newPrivateWindow.hidden = true;
            newWindow.label = newPrivateWindow.label;
            newWindow.accessKey = newPrivateWindow.accessKey;
            newWindow.command = newPrivateWindow.command;
          }
        });
      }
    }

    if (gURLBar &&
        !PrivateBrowsingUtils.permanentPrivateBrowsing) {
      // Disable switch to tab autocompletion for private windows 
      // (not for "Always use private browsing" mode)
      gURLBar.setAttribute("autocompletesearchparam", "");
    }
  }
};


/**
 * Switch to a tab that has a given URI, and focusses its browser window.
 * If a matching tab is in this window, it will be switched to. Otherwise, other
 * windows will be searched.
 *
 * @param aURI
 *        URI to search for
 * @param aOpenNew
 *        True to open a new tab and switch to it, if no existing tab is found.
 *        If no suitable window is found, a new one will be opened.
 * @return True if an existing tab was found, false otherwise
 */
function switchToTabHavingURI(aURI, aOpenNew) {
  // This will switch to the tab in aWindow having aURI, if present.
  function switchIfURIInWindow(aWindow) {
    // Only switch to the tab if neither the source and desination window are
    // private and they are not in permanent private borwsing mode
    if ((PrivateBrowsingUtils.isWindowPrivate(window) ||
        PrivateBrowsingUtils.isWindowPrivate(aWindow)) &&
        !PrivateBrowsingUtils.permanentPrivateBrowsing) {
      return false;
    }

    let browsers = aWindow.gBrowser.browsers;
    for (let i = 0; i < browsers.length; i++) {
      let browser = browsers[i];
      if (browser.currentURI.equals(aURI)) {
        // Focus the matching window & tab
        aWindow.focus();
        aWindow.gBrowser.tabContainer.selectedIndex = i;
        return true;
      }
    }
    return false;
  }

  // This can be passed either nsIURI or a string.
  if (!(aURI instanceof Ci.nsIURI))
    aURI = Services.io.newURI(aURI, null, null);

  let isBrowserWindow = !!window.gBrowser;

  // Prioritise this window.
  if (isBrowserWindow && switchIfURIInWindow(window))
    return true;

  let winEnum = Services.wm.getEnumerator("navigator:browser");
  while (winEnum.hasMoreElements()) {
    let browserWin = winEnum.getNext();
    // Skip closed (but not yet destroyed) windows,
    // and the current window (which was checked earlier).
    if (browserWin.closed || browserWin == window)
      continue;
    if (switchIfURIInWindow(browserWin))
      return true;
  }

  // No opened tab has that url.
  if (aOpenNew) {
    if (isBrowserWindow && isTabEmpty(gBrowser.selectedTab))
      gBrowser.selectedBrowser.loadURI(aURI.spec);
    else
      openUILinkIn(aURI.spec, "tab");
  }

  return false;
}

function restoreLastSession() {
  SessionStore.restoreLastSession();
}

var TabContextMenu = {
  contextTab: null,
  updateContextMenu: function updateContextMenu(aPopupMenu) {
    this.contextTab = aPopupMenu.triggerNode.localName == "tab" ?
                      aPopupMenu.triggerNode : gBrowser.selectedTab;
    let disabled = gBrowser.tabs.length == 1;

    // Enable the "Close Tab" menuitem when the window doesn't close with the last tab.
    document.getElementById("context_closeTab").disabled =
      disabled && gBrowser.tabContainer._closeWindowWithLastTab;

    var menuItems = aPopupMenu.getElementsByAttribute("tbattr", "tabbrowser-multiple");
    for (let menuItem of menuItems)
      menuItem.disabled = disabled;

    disabled = gBrowser.visibleTabs.length == 1;
    menuItems = aPopupMenu.getElementsByAttribute("tbattr", "tabbrowser-multiple-visible");
    for (let menuItem of menuItems)
      menuItem.disabled = disabled;

    // Session store
    let undoCloseTabElement = document.getElementById("context_undoCloseTab");
    let closedTabCount = SessionStore.getNumberOfTabsClosedLast(window);
    undoCloseTabElement.disabled = closedTabCount == 0;
    // Change the label of "Undo Close Tab" to specify if it will undo a batch-close
    // or a single close.
    let visibleLabel = closedTabCount <= 1 ? "singletablabel" : "multipletablabel";
    undoCloseTabElement.setAttribute("label", undoCloseTabElement.getAttribute(visibleLabel));

    // Only one of pin/unpin should be visible
    document.getElementById("context_pinTab").hidden = this.contextTab.pinned;
    document.getElementById("context_unpinTab").hidden = !this.contextTab.pinned;

    // Disable "Close Tabs to the Right" if there are no tabs
    // following it and hide it when the user rightclicked on a pinned
    // tab.
    document.getElementById("context_closeTabsToTheEnd").disabled =
      gBrowser.getTabsToTheEndFrom(this.contextTab).length == 0;
    document.getElementById("context_closeTabsToTheEnd").hidden = this.contextTab.pinned;

    // Disable "Close other Tabs" if there is only one unpinned tab and
    // hide it when the user rightclicked on a pinned tab.
    let unpinnedTabs = gBrowser.visibleTabs.length - gBrowser._numPinnedTabs;
    document.getElementById("context_closeOtherTabs").disabled = unpinnedTabs <= 1;
    document.getElementById("context_closeOtherTabs").hidden = this.contextTab.pinned;

    // Hide "Bookmark All Tabs" for a pinned tab.  Update its state if visible.
    let bookmarkAllTabs = document.getElementById("context_bookmarkAllTabs");
    bookmarkAllTabs.hidden = this.contextTab.pinned;
    if (!bookmarkAllTabs.hidden)
      PlacesCommandHook.updateBookmarkAllTabsCommand();

    // Hide "Move to Group" if it's a pinned tab.
    document.getElementById("context_tabViewMenu").hidden =
      (this.contextTab.pinned || !TabView.firstUseExperienced);
  }
};

XPCOMUtils.defineLazyModuleGetter(this, "gDevTools",
                                  "resource:///modules/devtools/gDevTools.jsm");

XPCOMUtils.defineLazyModuleGetter(this, "gDevToolsBrowser",
                                  "resource:///modules/devtools/gDevTools.jsm");

Object.defineProperty(this, "HUDService", {
  get: function HUDService_getter() {
    let devtools = Cu.import("resource://gre/modules/devtools/Loader.jsm", {}).devtools;
    return devtools.require("devtools/webconsole/hudservice");
  },
  configurable: true,
  enumerable: true
});

// Prompt user to restart the browser in safe mode
function safeModeRestart()
{
  // prompt the user to confirm
  let promptTitle = gNavigatorBundle.getString("safeModeRestartPromptTitle");
  let promptMessage =
    gNavigatorBundle.getString("safeModeRestartPromptMessage");
  let restartText = gNavigatorBundle.getString("safeModeRestartButton");
  let buttonFlags = (Services.prompt.BUTTON_POS_0 *
                     Services.prompt.BUTTON_TITLE_IS_STRING) +
                    (Services.prompt.BUTTON_POS_1 *
                     Services.prompt.BUTTON_TITLE_CANCEL) +
                    Services.prompt.BUTTON_POS_0_DEFAULT;

  let rv = Services.prompt.confirmEx(window, promptTitle, promptMessage,
                                     buttonFlags, restartText, null, null,
                                     null, {});
  if (rv == 0) {
    Services.startup.restartInSafeMode(Ci.nsIAppStartup.eAttemptQuit);
  }
}

/* duplicateTabIn duplicates tab in a place specified by the parameter |where|.
 *
 * |where| can be:
 *  "tab"         new tab
 *  "tabshifted"  same as "tab" but in background if default is to select new
 *                tabs, and vice versa
 *  "window"      new window
 *
 * delta is the offset to the history entry that you want to load.
 */
function duplicateTabIn(aTab, where, delta) {
  let newTab = SessionStore.duplicateTab(window, aTab, delta);

  switch (where) {
    case "window":
      gBrowser.hideTab(newTab);
      gBrowser.replaceTabWithWindow(newTab);
      break;
    case "tabshifted":
      // A background tab has been opened, nothing else to do here.
      break;
    case "tab":
      gBrowser.selectedTab = newTab;
      break;
  }
}

var Scratchpad = {
  prefEnabledName: "devtools.scratchpad.enabled",

  openScratchpad: function SP_openScratchpad() {
    return this.ScratchpadManager.openScratchpad();
  }
};

XPCOMUtils.defineLazyGetter(Scratchpad, "ScratchpadManager", function() {
  let tmp = {};
  Cu.import("resource:///modules/devtools/scratchpad-manager.jsm", tmp);
  return tmp.ScratchpadManager;
});

var ResponsiveUI = {
  toggle: function RUI_toggle() {
    this.ResponsiveUIManager.toggle(window, gBrowser.selectedTab);
  }
};

XPCOMUtils.defineLazyGetter(ResponsiveUI, "ResponsiveUIManager", function() {
  let tmp = {};
  Cu.import("resource:///modules/devtools/responsivedesign.jsm", tmp);
  return tmp.ResponsiveUIManager;
});

XPCOMUtils.defineLazyGetter(window, "gShowPageResizers", function () {
#ifdef XP_WIN
  // Only show resizers on Windows 2000 and XP
  return parseFloat(Services.sysinfo.getProperty("version")) < 6;
#else
  return false;
#endif
});

var MousePosTracker = {
  _listeners: [],
  _x: 0,
  _y: 0,
  get _windowUtils() {
    delete this._windowUtils;
    return this._windowUtils = window.getInterface(Ci.nsIDOMWindowUtils);
  },

  addListener: function (listener) {
    if (this._listeners.indexOf(listener) >= 0)
      return;

    listener._hover = false;
    this._listeners.push(listener);

    this._callListener(listener);
  },

  removeListener: function (listener) {
    var index = this._listeners.indexOf(listener);
    if (index < 0)
      return;

    this._listeners.splice(index, 1);
  },

  handleEvent: function (event) {
    var fullZoom = this._windowUtils.fullZoom;
    this._x = event.screenX / fullZoom - window.mozInnerScreenX;
    this._y = event.screenY / fullZoom - window.mozInnerScreenY;

    this._listeners.forEach(function (listener) {
      try {
        this._callListener(listener);
      } catch (e) {
        Cu.reportError(e);
      }
    }, this);
  },

  _callListener: function (listener) {
    let rect = listener.getMouseTargetRect();
    let hover = this._x >= rect.left &&
                this._x <= rect.right &&
                this._y >= rect.top &&
                this._y <= rect.bottom;

    if (hover == listener._hover)
      return;

    listener._hover = hover;

    if (hover) {
      if (listener.onMouseEnter)
        listener.onMouseEnter();
    } else {
      if (listener.onMouseLeave)
        listener.onMouseLeave();
    }
  }
};

function focusNextFrame(event) {
  let fm = Services.focus;
  let dir = event.shiftKey ? fm.MOVEFOCUS_BACKWARDDOC : fm.MOVEFOCUS_FORWARDDOC;
  let element = fm.moveFocus(window, null, dir, fm.FLAG_BYKEY);
  if (element.ownerDocument == document)
    focusAndSelectUrlBar();
}
let BrowserChromeTest = {
  _cb: null,
  _ready: false,
  markAsReady: function () {
    this._ready = true;
    if (this._cb) {
      this._cb();
      this._cb = null;
    }
  },
  runWhenReady: function (cb) {
    if (this._ready)
      cb();
    else
      this._cb = cb;
  }
};<|MERGE_RESOLUTION|>--- conflicted
+++ resolved
@@ -3619,19 +3619,6 @@
         }
       }
 
-<<<<<<< HEAD
-      // Show or hide browser chrome based on the whitelist
-      if (this.hideChromeForLocation(location)) {
-        document.documentElement.setAttribute("disablechrome", "true");
-      } else {
-        if (SessionStore.getTabValue(gBrowser.selectedTab, "appOrigin"))
-          document.documentElement.setAttribute("disablechrome", "true");
-        else
-          document.documentElement.removeAttribute("disablechrome");
-      }
-
-=======
->>>>>>> 59e09987
       // Utility functions for disabling find
       var shouldDisableFind = function shouldDisableFind(aDocument) {
         let docElt = aDocument.documentElement;
