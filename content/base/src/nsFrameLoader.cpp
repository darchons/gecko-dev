/* -*- Mode: C++; tab-width: 2; indent-tabs-mode: nil; c-basic-offset: 2 -*- */
/* vim: set ts=2 sw=2 et tw=78: */
/* ***** BEGIN LICENSE BLOCK *****
 * Version: MPL 1.1/GPL 2.0/LGPL 2.1
 *
 * The contents of this file are subject to the Mozilla Public License Version
 * 1.1 (the "License"); you may not use this file except in compliance with
 * the License. You may obtain a copy of the License at
 * http://www.mozilla.org/MPL/
 *
 * Software distributed under the License is distributed on an "AS IS" basis,
 * WITHOUT WARRANTY OF ANY KIND, either express or implied. See the License
 * for the specific language governing rights and limitations under the
 * License.
 *
 * The Original Code is Mozilla Communicator client code.
 *
 * The Initial Developer of the Original Code is
 * Netscape Communications Corporation.
 * Portions created by the Initial Developer are Copyright (C) 1998
 * the Initial Developer. All Rights Reserved.
 *
 * Contributor(s):
 *   Johnny Stenback <jst@netscape.com> (original author)
 *   Boris Zbarsky <bzbarsky@mit.edu>
 *   Frederic Plourde <frederic.plourde@polymtl.ca>
 *
 * Alternatively, the contents of this file may be used under the terms of
 * either of the GNU General Public License Version 2 or later (the "GPL"),
 * or the GNU Lesser General Public License Version 2.1 or later (the "LGPL"),
 * in which case the provisions of the GPL or the LGPL are applicable instead
 * of those above. If you wish to allow use of your version of this file only
 * under the terms of either the GPL or the LGPL, and not to allow others to
 * use your version of this file under the terms of the MPL, indicate your
 * decision by deleting the provisions above and replace them with the notice
 * and other provisions required by the GPL or the LGPL. If you do not delete
 * the provisions above, a recipient may use your version of this file under
 * the terms of any one of the MPL, the GPL or the LGPL.
 *
 * ***** END LICENSE BLOCK ***** */

/*
 * Class for managing loading of a subframe (creation of the docshell,
 * handling of loads in it, recursion-checking).
 */

#ifdef MOZ_WIDGET_QT
#include <QtGui/QX11EmbedWidget>
#include <QGraphicsWidget>
#include <QGraphicsProxyWidget>
#endif

#ifdef MOZ_IPC
#  include "base/basictypes.h"
#endif

#include "prenv.h"

#include "nsIDOMHTMLIFrameElement.h"
#include "nsIDOMHTMLFrameElement.h"
#include "nsIDOMWindow.h"
#include "nsIPresShell.h"
#include "nsIContent.h"
#include "nsIContentViewer.h"
#include "nsIDocument.h"
#include "nsIDOMDocument.h"
#include "nsIDOMWindow.h"
#include "nsPIDOMWindow.h"
#include "nsIWebNavigation.h"
#include "nsIWebProgress.h"
#include "nsIDocShell.h"
#include "nsIDocShellTreeItem.h"
#include "nsIDocShellTreeNode.h"
#include "nsIDocShellTreeOwner.h"
#include "nsIDocShellLoadInfo.h"
#include "nsIBaseWindow.h"
#include "nsContentUtils.h"
#include "nsIXPConnect.h"
#include "nsIJSContextStack.h"
#include "nsUnicharUtils.h"
#include "nsIScriptGlobalObject.h"
#include "nsIScriptSecurityManager.h"
#include "nsIScrollable.h"
#include "nsFrameLoader.h"
#include "nsIDOMEventTarget.h"
#include "nsIFrame.h"
#include "nsIFrameFrame.h"
#include "nsDOMError.h"
#include "nsGUIEvent.h"
#include "nsEventDispatcher.h"
#include "nsISHistory.h"
#include "nsISHistoryInternal.h"
#include "nsIDOMNSHTMLDocument.h"

#include "nsLayoutUtils.h"
#include "nsIView.h"
#include "nsPLDOMEvent.h"

#include "nsIURI.h"
#include "nsIURL.h"
#include "nsNetUtil.h"

#include "nsGkAtoms.h"
#include "nsINameSpaceManager.h"

#include "nsThreadUtils.h"
#include "nsIContentViewer.h"
#include "nsIView.h"

#include "nsIDOMChromeWindow.h"
#include "nsInProcessTabChildGlobal.h"
#include "mozilla/AutoRestore.h"

#ifdef MOZ_WIDGET_GTK2
#include "mozcontainer.h"

#include <gdk/gdkx.h>
#include <gtk/gtk.h>
#endif

#ifdef MOZ_IPC
#include "ContentProcessParent.h"
#include "TabParent.h"

using namespace mozilla;
using namespace mozilla::dom;
#endif

#include "jsapi.h"

class nsAsyncDocShellDestroyer : public nsRunnable
{
public:
  nsAsyncDocShellDestroyer(nsIDocShell* aDocShell)
    : mDocShell(aDocShell)
  {
  }

  NS_IMETHOD Run()
  {
    nsCOMPtr<nsIBaseWindow> base_win(do_QueryInterface(mDocShell));
    if (base_win) {
      base_win->Destroy();
    }
    return NS_OK;
  }
  nsRefPtr<nsIDocShell> mDocShell;
};

// Bug 136580: Limit to the number of nested content frames that can have the
//             same URL. This is to stop content that is recursively loading
//             itself.  Note that "#foo" on the end of URL doesn't affect
//             whether it's considered identical, but "?foo" or ";foo" are
//             considered and compared.
// Bug 228829: Limit this to 1, like IE does.
#define MAX_SAME_URL_CONTENT_FRAMES 1

// Bug 8065: Limit content frame depth to some reasonable level. This
// does not count chrome frames when determining depth, nor does it
// prevent chrome recursion.  Number is fairly arbitrary, but meant to
// keep number of shells to a reasonable number on accidental recursion with a
// small (but not 1) branching factor.  With large branching factors the number
// of shells can rapidly become huge and run us out of memory.  To solve that,
// we'd need to re-institute a fixed version of bug 98158.
#define MAX_DEPTH_CONTENT_FRAMES 10

NS_IMPL_CYCLE_COLLECTION_CLASS(nsFrameLoader)

NS_IMPL_CYCLE_COLLECTION_UNLINK_BEGIN(nsFrameLoader)
  NS_IMPL_CYCLE_COLLECTION_UNLINK_NSCOMPTR(mDocShell)
  NS_IMPL_CYCLE_COLLECTION_UNLINK_NSCOMPTR(mMessageManager)
  NS_IMPL_CYCLE_COLLECTION_UNLINK_NSCOMPTR(mChildMessageManager)
NS_IMPL_CYCLE_COLLECTION_UNLINK_END

NS_IMPL_CYCLE_COLLECTION_TRAVERSE_BEGIN(nsFrameLoader)
  NS_IMPL_CYCLE_COLLECTION_TRAVERSE_NSCOMPTR(mDocShell)
  NS_CYCLE_COLLECTION_NOTE_EDGE_NAME(cb, "nsFrameLoader::mMessageManager");
  cb.NoteXPCOMChild(static_cast<nsIContentFrameMessageManager*>(tmp->mMessageManager.get()));
  NS_IMPL_CYCLE_COLLECTION_TRAVERSE_NSCOMPTR(mChildMessageManager)
NS_IMPL_CYCLE_COLLECTION_TRAVERSE_END

NS_IMPL_CYCLE_COLLECTING_ADDREF(nsFrameLoader)
NS_IMPL_CYCLE_COLLECTING_RELEASE(nsFrameLoader)

NS_INTERFACE_MAP_BEGIN_CYCLE_COLLECTION(nsFrameLoader)
  NS_INTERFACE_MAP_ENTRY(nsIFrameLoader)
  NS_INTERFACE_MAP_ENTRY(nsISupports)
NS_INTERFACE_MAP_END

nsFrameLoader*
nsFrameLoader::Create(nsIContent* aOwner)
{
  NS_ENSURE_TRUE(aOwner, nsnull);
  nsIDocument* doc = aOwner->GetOwnerDoc();
  NS_ENSURE_TRUE(doc && !doc->GetDisplayDocument() &&
                 ((!doc->IsLoadedAsData() && aOwner->GetCurrentDoc()) ||
                   doc->IsStaticDocument()),
                 nsnull);

  return new nsFrameLoader(aOwner);
}

NS_IMETHODIMP
nsFrameLoader::LoadFrame()
{
  NS_ENSURE_TRUE(mOwnerContent, NS_ERROR_NOT_INITIALIZED);

  nsAutoString src;
  GetURL(src);

  src.Trim(" \t\n\r");

  if (src.IsEmpty()) {
    src.AssignLiteral("about:blank");
  }

  nsIDocument* doc = mOwnerContent->GetOwnerDoc();
  if (!doc || doc->IsStaticDocument()) {
    return NS_OK;
  }

  nsCOMPtr<nsIURI> base_uri = mOwnerContent->GetBaseURI();
  const nsAFlatCString &doc_charset = doc->GetDocumentCharacterSet();
  const char *charset = doc_charset.IsEmpty() ? nsnull : doc_charset.get();

  nsCOMPtr<nsIURI> uri;
  nsresult rv = NS_NewURI(getter_AddRefs(uri), src, charset, base_uri);

  // If the URI was malformed, try to recover by loading about:blank.
  if (rv == NS_ERROR_MALFORMED_URI) {
    rv = NS_NewURI(getter_AddRefs(uri), NS_LITERAL_STRING("about:blank"),
                   charset, base_uri);
  }

  if (NS_SUCCEEDED(rv)) {
    rv = LoadURI(uri);
  }
  
  if (NS_FAILED(rv)) {
    FireErrorEvent();

    return rv;
  }

  return NS_OK;
}

void
nsFrameLoader::FireErrorEvent()
{
  if (mOwnerContent) {
    nsRefPtr<nsPLDOMEvent> event =
      new nsLoadBlockingPLDOMEvent(mOwnerContent, NS_LITERAL_STRING("error"),
                                   PR_FALSE, PR_FALSE);
    event->PostDOMEvent();
  }
}

NS_IMETHODIMP
nsFrameLoader::LoadURI(nsIURI* aURI)
{
  if (!aURI)
    return NS_ERROR_INVALID_POINTER;
  NS_ENSURE_STATE(!mDestroyCalled && mOwnerContent);

  nsCOMPtr<nsIDocument> doc = mOwnerContent->GetOwnerDoc();
  if (!doc) {
    return NS_OK;
  }

  nsresult rv = CheckURILoad(aURI);
  NS_ENSURE_SUCCESS(rv, rv);

  mURIToLoad = aURI;
  rv = doc->InitializeFrameLoader(this);
  if (NS_FAILED(rv)) {
    mURIToLoad = nsnull;
  }
  return rv;
}

nsresult
nsFrameLoader::ReallyStartLoading()
{
  nsresult rv = ReallyStartLoadingInternal();
  if (NS_FAILED(rv)) {
    FireErrorEvent();
  }
  
  return rv;
}

nsresult
nsFrameLoader::ReallyStartLoadingInternal()
{
  NS_ENSURE_STATE(mURIToLoad && mOwnerContent && mOwnerContent->IsInDoc());

  nsresult rv = MaybeCreateDocShell();
  if (NS_FAILED(rv)) {
    return rv;
  }

#ifdef MOZ_IPC
  if (mRemoteFrame) {
    if (!mChildProcess) {
      TryNewProcess();
    }

    if (!mChildProcess) {
      NS_WARNING("Couldn't create child process for iframe.");
      return NS_ERROR_FAILURE;
    }

    // FIXME get error codes from child
    mChildProcess->LoadURL(mURIToLoad);
    return NS_OK;
  }
#endif

  NS_ASSERTION(mDocShell,
               "MaybeCreateDocShell succeeded with a null mDocShell");

  // Just to be safe, recheck uri.
  rv = CheckURILoad(mURIToLoad);
  NS_ENSURE_SUCCESS(rv, rv);

  nsCOMPtr<nsIDocShellLoadInfo> loadInfo;
  mDocShell->CreateLoadInfo(getter_AddRefs(loadInfo));
  NS_ENSURE_TRUE(loadInfo, NS_ERROR_FAILURE);

  // We'll use our principal, not that of the document loaded inside us.  This
  // is very important; needed to prevent XSS attacks on documents loaded in
  // subframes!
  loadInfo->SetOwner(mOwnerContent->NodePrincipal());

  nsCOMPtr<nsIURI> referrer;
  rv = mOwnerContent->NodePrincipal()->GetURI(getter_AddRefs(referrer));
  NS_ENSURE_SUCCESS(rv, rv);

  loadInfo->SetReferrer(referrer);

  // Kick off the load...
  PRBool tmpState = mNeedsAsyncDestroy;
  mNeedsAsyncDestroy = PR_TRUE;
  rv = mDocShell->LoadURI(mURIToLoad, loadInfo,
                          nsIWebNavigation::LOAD_FLAGS_NONE, PR_FALSE);
  mNeedsAsyncDestroy = tmpState;
  mURIToLoad = nsnull;
  NS_ENSURE_SUCCESS(rv, rv);

  return NS_OK;
}

nsresult
nsFrameLoader::CheckURILoad(nsIURI* aURI)
{
  // Check for security.  The fun part is trying to figure out what principals
  // to use.  The way I figure it, if we're doing a LoadFrame() accidentally
  // (eg someone created a frame/iframe node, we're being parsed, XUL iframes
  // are being reframed, etc.) then we definitely want to use the node
  // principal of mOwnerContent for security checks.  If, on the other hand,
  // someone's setting the src on our owner content, or created it via script,
  // or whatever, then they can clearly access it... and we should still use
  // the principal of mOwnerContent.  I don't think that leads to privilege
  // escalation, and it's reasonably guaranteed to not lead to XSS issues
  // (since caller can already access mOwnerContent in this case).  So just use
  // the principal of mOwnerContent no matter what.  If script wants to run
  // things with its own permissions, which differ from those of mOwnerContent
  // (which means the script is privileged in some way) it should set
  // window.location instead.
  nsIScriptSecurityManager *secMan = nsContentUtils::GetSecurityManager();

  // Get our principal
  nsIPrincipal* principal = mOwnerContent->NodePrincipal();

  // Check if we are allowed to load absURL
  nsresult rv =
    secMan->CheckLoadURIWithPrincipal(principal, aURI,
                                      nsIScriptSecurityManager::STANDARD);
  if (NS_FAILED(rv)) {
    return rv; // We're not
  }

  // Bail out if this is an infinite recursion scenario
  rv = MaybeCreateDocShell();
  if (NS_FAILED(rv)) {
    return rv;
  }
#ifdef MOZ_IPC
  if (mRemoteFrame) {
    return NS_OK;
  }
#endif
  return CheckForRecursiveLoad(aURI);
}

NS_IMETHODIMP
nsFrameLoader::GetDocShell(nsIDocShell **aDocShell)
{
  *aDocShell = nsnull;

  // If we have an owner, make sure we have a docshell and return
  // that. If not, we're most likely in the middle of being torn down,
  // then we just return null.
  if (mOwnerContent) {
    nsresult rv = MaybeCreateDocShell();
    if (NS_FAILED(rv))
      return rv;
#ifdef MOZ_IPC
    if (mRemoteFrame) {
      NS_WARNING("No docshells for remote frames!");
      return NS_ERROR_NOT_AVAILABLE;
    }
#endif
    NS_ASSERTION(mDocShell,
                 "MaybeCreateDocShell succeeded, but null mDocShell");
  }

  *aDocShell = mDocShell;
  NS_IF_ADDREF(*aDocShell);

  return NS_OK;
}

NS_IMETHODIMP
nsFrameLoader::GetWebProgress(nsIWebProgress **aWebProgress)
{
  nsresult rv;
  *aWebProgress = nsnull;
#ifdef MOZ_IPC
  if (mRemoteFrame) {
    if (!mChildProcess) {
      TryNewProcess();
    }
    if (!mChildProcess) {
      return NS_ERROR_UNEXPECTED;
    }
    *aWebProgress = mChildProcess;
    NS_ADDREF(*aWebProgress);
    return NS_OK;
  }
#endif

  nsCOMPtr<nsIDocShell> shell;
  rv = GetDocShell(getter_AddRefs(shell));
  if (NS_SUCCEEDED(rv)) {
    nsCOMPtr<nsIWebProgress> progress(do_QueryInterface(shell));
    progress.swap(*aWebProgress);
  }
  return rv;
}

void
nsFrameLoader::Finalize()
{
  nsCOMPtr<nsIBaseWindow> base_win(do_QueryInterface(mDocShell));
  if (base_win) {
    base_win->Destroy();
  }
  mDocShell = nsnull;
}

static void
FirePageHideEvent(nsIDocShellTreeItem* aItem,
                  nsIDOMEventTarget* aChromeEventHandler)
{
  nsCOMPtr<nsIDOMDocument> doc = do_GetInterface(aItem);
  nsCOMPtr<nsIDocument> internalDoc = do_QueryInterface(doc);
  NS_ASSERTION(internalDoc, "What happened here?");
  internalDoc->OnPageHide(PR_TRUE, aChromeEventHandler);

  PRInt32 childCount = 0;
  aItem->GetChildCount(&childCount);
  nsAutoTArray<nsCOMPtr<nsIDocShellTreeItem>, 8> kids;
  kids.AppendElements(childCount);
  for (PRInt32 i = 0; i < childCount; ++i) {
    aItem->GetChildAt(i, getter_AddRefs(kids[i]));
  }

  for (PRUint32 i = 0; i < kids.Length(); ++i) {
    if (kids[i]) {
      FirePageHideEvent(kids[i], aChromeEventHandler);
    }
  }
}

// The pageshow event is fired for a given document only if IsShowing() returns
// the same thing as aFireIfShowing.  This gives us a way to fire pageshow only
// on documents that are still loading or only on documents that are already
// loaded.
static void
FirePageShowEvent(nsIDocShellTreeItem* aItem,
                  nsIDOMEventTarget* aChromeEventHandler,
                  PRBool aFireIfShowing)
{
  PRInt32 childCount = 0;
  aItem->GetChildCount(&childCount);
  nsAutoTArray<nsCOMPtr<nsIDocShellTreeItem>, 8> kids;
  kids.AppendElements(childCount);
  for (PRInt32 i = 0; i < childCount; ++i) {
    aItem->GetChildAt(i, getter_AddRefs(kids[i]));
  }

  for (PRUint32 i = 0; i < kids.Length(); ++i) {
    if (kids[i]) {
      FirePageShowEvent(kids[i], aChromeEventHandler, aFireIfShowing);
    }
  }

  nsCOMPtr<nsIDOMDocument> doc = do_GetInterface(aItem);
  nsCOMPtr<nsIDocument> internalDoc = do_QueryInterface(doc);
  NS_ASSERTION(internalDoc, "What happened here?");
  if (internalDoc->IsShowing() == aFireIfShowing) {
    internalDoc->OnPageShow(PR_TRUE, aChromeEventHandler);
  }
}

static void
SetTreeOwnerAndChromeEventHandlerOnDocshellTree(nsIDocShellTreeItem* aItem,
                                                nsIDocShellTreeOwner* aOwner,
                                                nsIDOMEventTarget* aHandler)
{
  NS_PRECONDITION(aItem, "Must have item");

  aItem->SetTreeOwner(aOwner);
  nsCOMPtr<nsIDocShell> shell(do_QueryInterface(aItem));
  shell->SetChromeEventHandler(aHandler);

  PRInt32 childCount = 0;
  aItem->GetChildCount(&childCount);
  for (PRInt32 i = 0; i < childCount; ++i) {
    nsCOMPtr<nsIDocShellTreeItem> item;
    aItem->GetChildAt(i, getter_AddRefs(item));
    SetTreeOwnerAndChromeEventHandlerOnDocshellTree(item, aOwner, aHandler);
  }
}

/**
 * Set the type of the treeitem and hook it up to the treeowner.
 * @param aItem the treeitem we're wrking working with
 * @param aOwningContent the content node that owns aItem
 * @param aTreeOwner the relevant treeowner; might be null
 * @param aParentType the nsIDocShellTreeItem::GetType of our parent docshell
 * @param aParentNode if non-null, the docshell we should be added as a child to
 *
 * @return whether aItem is top-level content
 */
static PRBool
AddTreeItemToTreeOwner(nsIDocShellTreeItem* aItem, nsIContent* aOwningContent,
                       nsIDocShellTreeOwner* aOwner, PRInt32 aParentType,
                       nsIDocShellTreeNode* aParentNode)
{
  NS_PRECONDITION(aItem, "Must have docshell treeitem");
  NS_PRECONDITION(aOwningContent, "Must have owning content");
  
  nsAutoString value;
  PRBool isContent = PR_FALSE;

  if (aOwningContent->IsXUL()) {
      aOwningContent->GetAttr(kNameSpaceID_None, nsGkAtoms::type, value);
  }

  // we accept "content" and "content-xxx" values.
  // at time of writing, we expect "xxx" to be "primary" or "targetable", but
  // someday it might be an integer expressing priority or something else.

  isContent = value.LowerCaseEqualsLiteral("content") ||
    StringBeginsWith(value, NS_LITERAL_STRING("content-"),
                     nsCaseInsensitiveStringComparator());

  if (isContent) {
    // The web shell's type is content.

    aItem->SetItemType(nsIDocShellTreeItem::typeContent);
  } else {
    // Inherit our type from our parent docshell.  If it is
    // chrome, we'll be chrome.  If it is content, we'll be
    // content.

    aItem->SetItemType(aParentType);
  }

  // Now that we have our type set, add ourselves to the parent, as needed.
  if (aParentNode) {
    aParentNode->AddChild(aItem);
  }

  PRBool retval = PR_FALSE;
  if (aParentType == nsIDocShellTreeItem::typeChrome && isContent) {
    retval = PR_TRUE;

    PRBool is_primary = value.LowerCaseEqualsLiteral("content-primary");

    if (aOwner) {
      PRBool is_targetable = is_primary ||
        value.LowerCaseEqualsLiteral("content-targetable");
      aOwner->ContentShellAdded(aItem, is_primary, is_targetable, value);
    }
  }

  return retval;
}

static PRBool
AllDescendantsOfType(nsIDocShellTreeItem* aParentItem, PRInt32 aType)
{
  PRInt32 childCount = 0;
  aParentItem->GetChildCount(&childCount);

  for (PRInt32 i = 0; i < childCount; ++i) {
    nsCOMPtr<nsIDocShellTreeItem> kid;
    aParentItem->GetChildAt(i, getter_AddRefs(kid));

    PRInt32 kidType;
    kid->GetItemType(&kidType);
    if (kidType != aType || !AllDescendantsOfType(kid, aType)) {
      return PR_FALSE;
    }
  }

  return PR_TRUE;
}

/**
 * A class that automatically sets mInShow to false when it goes
 * out of scope.
 */
class NS_STACK_CLASS AutoResetInShow {
  private:
    nsFrameLoader* mFrameLoader;
    MOZILLA_DECL_USE_GUARD_OBJECT_NOTIFIER
  public:
    AutoResetInShow(nsFrameLoader* aFrameLoader MOZILLA_GUARD_OBJECT_NOTIFIER_PARAM)
      : mFrameLoader(aFrameLoader)
    {
      MOZILLA_GUARD_OBJECT_NOTIFIER_INIT;
    }
    ~AutoResetInShow() { mFrameLoader->mInShow = PR_FALSE; }
};


PRBool
nsFrameLoader::Show(PRInt32 marginWidth, PRInt32 marginHeight,
                    PRInt32 scrollbarPrefX, PRInt32 scrollbarPrefY,
                    nsIFrameFrame* frame)
{
  if (mInShow) {
    return PR_FALSE;
  }
  // Reset mInShow if we exit early.
  AutoResetInShow resetInShow(this);
  mInShow = PR_TRUE;

  nsContentType contentType;

  nsresult rv = MaybeCreateDocShell();
  if (NS_FAILED(rv)) {
    return PR_FALSE;
  }

<<<<<<< HEAD
#ifdef MOZ_IPC
  if (mRemoteFrame) {
    contentType = eContentTypeUI;
=======
  if (!mDocShell)
    return PR_FALSE;

  nsCOMPtr<nsIPresShell> presShell;
  mDocShell->GetPresShell(getter_AddRefs(presShell));
  if (presShell)
    return PR_TRUE;

  mDocShell->SetMarginWidth(marginWidth);
  mDocShell->SetMarginHeight(marginHeight);

  nsCOMPtr<nsIScrollable> sc = do_QueryInterface(mDocShell);
  if (sc) {
    sc->SetDefaultScrollbarPreferences(nsIScrollable::ScrollOrientation_X,
                                       scrollbarPrefX);
    sc->SetDefaultScrollbarPreferences(nsIScrollable::ScrollOrientation_Y,
                                       scrollbarPrefY);
>>>>>>> c1d57c9e
  }
  else
#endif
  {
    if (!mDocShell)
      return false;

    nsCOMPtr<nsIPresShell> presShell;
    mDocShell->GetPresShell(getter_AddRefs(presShell));
    if (presShell)
      return true;

    mDocShell->SetMarginWidth(marginWidth);
    mDocShell->SetMarginHeight(marginHeight);

    nsCOMPtr<nsIScrollable> sc = do_QueryInterface(mDocShell);
    if (sc) {
      sc->SetDefaultScrollbarPreferences(nsIScrollable::ScrollOrientation_X,
                                         scrollbarPrefX);
      sc->SetDefaultScrollbarPreferences(nsIScrollable::ScrollOrientation_Y,
                                         scrollbarPrefY);
    }


    nsCOMPtr<nsIDocShellTreeItem> treeItem = do_QueryInterface(mDocShell);
    NS_ASSERTION(treeItem,
                 "Found a nsIDocShell that isn't a nsIDocShellTreeItem.");

    PRInt32 itemType;
    treeItem->GetItemType(&itemType);

    if (itemType == nsIDocShellTreeItem::typeChrome)
      contentType = eContentTypeUI;
    else {
      nsCOMPtr<nsIDocShellTreeItem> sameTypeParent;
      treeItem->GetSameTypeParent(getter_AddRefs(sameTypeParent));
      contentType = sameTypeParent ? eContentTypeContentFrame : eContentTypeContent;
    }
  }

  nsIView* view = frame->CreateViewAndWidget(contentType);
  if (!view)
    return PR_FALSE;

#ifdef MOZ_IPC
  if (mRemoteFrame) {
    return ShowRemoteFrame(frame, view);
  }
#endif

  nsCOMPtr<nsIBaseWindow> baseWindow = do_QueryInterface(mDocShell);
  NS_ASSERTION(baseWindow, "Found a nsIDocShell that isn't a nsIBaseWindow.");
  baseWindow->InitWindow(nsnull, view->GetWidget(), 0, 0, 10, 10);
  // This is kinda whacky, this "Create()" call doesn't really
  // create anything, one starts to wonder why this was named
  // "Create"...
  baseWindow->Create();
  baseWindow->SetVisibility(PR_TRUE);

  // Trigger editor re-initialization if midas is turned on in the
  // sub-document. This shouldn't be necessary, but given the way our
  // editor works, it is. See
  // https://bugzilla.mozilla.org/show_bug.cgi?id=284245
  nsCOMPtr<nsIPresShell> presShell;
  mDocShell->GetPresShell(getter_AddRefs(presShell));
  if (presShell) {
    nsCOMPtr<nsIDOMNSHTMLDocument> doc =
      do_QueryInterface(presShell->GetDocument());

    if (doc) {
      nsAutoString designMode;
      doc->GetDesignMode(designMode);

      if (designMode.EqualsLiteral("on")) {
        doc->SetDesignMode(NS_LITERAL_STRING("off"));
        doc->SetDesignMode(NS_LITERAL_STRING("on"));
      }
    }
  }

  mInShow = PR_FALSE;
  if (mHideCalled) {
    mHideCalled = PR_FALSE;
    Hide();
    return PR_FALSE;
  }
  return PR_TRUE;
}

#ifdef MOZ_IPC
bool
nsFrameLoader::ShowRemoteFrame(nsIFrameFrame* frame, nsIView* view)
{
  NS_ASSERTION(mRemoteFrame, "ShowRemote only makes sense on remote frames.");

  if (!mChildProcess) {
    TryNewProcess();
  }

  if (!mChildProcess) {
    NS_ERROR("Couldn't create child process.");
    return false;
  }

  nsIWidget* w = view->GetWidget();
  if (!w) {
    NS_ERROR("Our view doesn't have a widget. Totally stuffed!");
    return false;
  }

  nsIntSize size = GetSubDocumentSize(frame->GetFrame());

#ifdef XP_WIN
  HWND parentwin =
    static_cast<HWND>(w->GetNativeData(NS_NATIVE_WINDOW));

  mChildProcess->SendcreateWidget(parentwin);
#elif defined(MOZ_WIDGET_GTK2)
  GdkWindow* parent_win =
    static_cast<GdkWindow*>(w->GetNativeData(NS_NATIVE_WINDOW));

  gpointer user_data = nsnull;
  gdk_window_get_user_data(parent_win, &user_data);

  MozContainer* parentMozContainer = MOZ_CONTAINER(user_data);
  GtkContainer* container = GTK_CONTAINER(parentMozContainer);

  // create the socket for the child and add it to our view's widget
  mRemoteSocket = gtk_socket_new();
  gtk_widget_set_parent_window(mRemoteSocket, parent_win);
  gtk_container_add(container, mRemoteSocket);
  gtk_widget_realize(mRemoteSocket);

  // set the child window's size and position
  GtkAllocation alloc = { 0, 0, size.width, size.height };
  gtk_widget_size_allocate(mRemoteSocket, &alloc);

  gtk_widget_show(mRemoteSocket);
  GdkNativeWindow id = gtk_socket_get_id(GTK_SOCKET(mRemoteSocket));
  mChildProcess->SendcreateWidget(id);
#elif defined(MOZ_WIDGET_QT)
  if (getenv("USE_XEMBED_PROXY")) {
    // Very bad idea to use Xembedding for IPC, but test-ipc.xul still rendering with XEmbed
    QGraphicsWidget *widget = static_cast<QGraphicsWidget*>(w->GetNativeData(NS_NATIVE_WINDOW));
    NS_ENSURE_TRUE(widget, false);
    QGraphicsProxyWidget *proxy = new QGraphicsProxyWidget(widget);
    NS_ENSURE_TRUE(proxy, false);
    mRemoteSocket = new QX11EmbedContainer();
    NS_ENSURE_TRUE(mRemoteSocket, false);
    proxy->setWidget(mRemoteSocket);
    mRemoteSocket->show();
    mRemoteSocket->resize(size.width, size.height);
    mChildProcess->SendcreateWidget(0);
  } else {
    // Don't create any parent/child XEmbed, because we are painting with shared memory
    mChildProcess->SendcreateWidget(0);
  }
#elif defined(XP_MACOSX)
#  warning IMPLEMENT ME

#else
#error TODO for this platform
#endif

  mChildProcess->Move(0, 0, size.width, size.height);
  mRemoteWidgetCreated = PR_TRUE;
  nsCOMPtr<nsIChromeFrameMessageManager> dummy;
  GetMessageManager(getter_AddRefs(dummy)); // Initialize message manager.

  return true;
}
#endif

void
nsFrameLoader::Hide()
{
  if (mHideCalled) {
    return;
  }
  if (mInShow) {
    mHideCalled = PR_TRUE;
    return;
  }

  if (!mDocShell)
    return;

  nsCOMPtr<nsIContentViewer> contentViewer;
  mDocShell->GetContentViewer(getter_AddRefs(contentViewer));
  if (contentViewer)
    contentViewer->SetSticky(PR_FALSE);

  nsCOMPtr<nsIBaseWindow> baseWin = do_QueryInterface(mDocShell);
  NS_ASSERTION(baseWin,
               "Found an nsIDocShell which doesn't implement nsIBaseWindow.");
  baseWin->SetVisibility(PR_FALSE);
  baseWin->SetParentWidget(nsnull);
}

nsresult
nsFrameLoader::SwapWithOtherLoader(nsFrameLoader* aOther,
                                   nsRefPtr<nsFrameLoader>& aFirstToSwap,
                                   nsRefPtr<nsFrameLoader>& aSecondToSwap)
{
  NS_PRECONDITION((aFirstToSwap == this && aSecondToSwap == aOther) ||
                  (aFirstToSwap == aOther && aSecondToSwap == this),
                  "Swapping some sort of random loaders?");
  NS_ENSURE_STATE(!mInShow && !aOther->mInShow);

  nsIContent* ourContent = mOwnerContent;
  nsIContent* otherContent = aOther->mOwnerContent;

  if (!ourContent || !otherContent) {
    // Can't handle this
    return NS_ERROR_NOT_IMPLEMENTED;
  }

  // Make sure there are no same-origin issues
  PRBool equal;
  nsresult rv =
    ourContent->NodePrincipal()->Equals(otherContent->NodePrincipal(), &equal);
  if (NS_FAILED(rv) || !equal) {
    // Security problems loom.  Just bail on it all
    return NS_ERROR_DOM_SECURITY_ERR;
  }

  nsCOMPtr<nsIDocShell> ourDochell = GetExistingDocShell();
  nsCOMPtr<nsIDocShell> otherDocshell = aOther->GetExistingDocShell();
  if (!ourDochell || !otherDocshell) {
    // How odd
    return NS_ERROR_NOT_IMPLEMENTED;
  }

  // To avoid having to mess with session history, avoid swapping
  // frameloaders that don't correspond to root same-type docshells,
  // unless both roots have session history disabled.
  nsCOMPtr<nsIDocShellTreeItem> ourTreeItem = do_QueryInterface(ourDochell);
  nsCOMPtr<nsIDocShellTreeItem> otherTreeItem =
    do_QueryInterface(otherDocshell);
  nsCOMPtr<nsIDocShellTreeItem> ourRootTreeItem, otherRootTreeItem;
  ourTreeItem->GetSameTypeRootTreeItem(getter_AddRefs(ourRootTreeItem));
  otherTreeItem->GetSameTypeRootTreeItem(getter_AddRefs(otherRootTreeItem));
  nsCOMPtr<nsIWebNavigation> ourRootWebnav =
    do_QueryInterface(ourRootTreeItem);
  nsCOMPtr<nsIWebNavigation> otherRootWebnav =
    do_QueryInterface(otherRootTreeItem);

  if (!ourRootWebnav || !otherRootWebnav) {
    return NS_ERROR_NOT_IMPLEMENTED;
  }

  nsCOMPtr<nsISHistory> ourHistory;
  nsCOMPtr<nsISHistory> otherHistory;
  ourRootWebnav->GetSessionHistory(getter_AddRefs(ourHistory));
  otherRootWebnav->GetSessionHistory(getter_AddRefs(otherHistory));

  if ((ourRootTreeItem != ourTreeItem || otherRootTreeItem != otherTreeItem) &&
      (ourHistory || otherHistory)) {
    return NS_ERROR_NOT_IMPLEMENTED;
  }

  // Also make sure that the two docshells are the same type. Otherwise
  // swapping is certainly not safe.
  PRInt32 ourType = nsIDocShellTreeItem::typeChrome;
  PRInt32 otherType = nsIDocShellTreeItem::typeChrome;
  ourTreeItem->GetItemType(&ourType);
  otherTreeItem->GetItemType(&otherType);
  if (ourType != otherType) {
    return NS_ERROR_NOT_IMPLEMENTED;
  }

  // One more twist here.  Setting up the right treeowners in a heterogeneous
  // tree is a bit of a pain.  So make sure that if ourType is not
  // nsIDocShellTreeItem::typeContent then all of our descendants are the same
  // type as us.
  if (ourType != nsIDocShellTreeItem::typeContent &&
      (!AllDescendantsOfType(ourTreeItem, ourType) ||
       !AllDescendantsOfType(otherTreeItem, otherType))) {
    return NS_ERROR_NOT_IMPLEMENTED;
  }
  
  // Save off the tree owners, frame elements, chrome event handlers, and
  // docshell and document parents before doing anything else.
  nsCOMPtr<nsIDocShellTreeOwner> ourOwner, otherOwner;
  ourTreeItem->GetTreeOwner(getter_AddRefs(ourOwner));
  otherTreeItem->GetTreeOwner(getter_AddRefs(otherOwner));
  // Note: it's OK to have null treeowners.

  nsCOMPtr<nsIDocShellTreeItem> ourParentItem, otherParentItem;
  ourTreeItem->GetParent(getter_AddRefs(ourParentItem));
  otherTreeItem->GetParent(getter_AddRefs(otherParentItem));
  if (!ourParentItem || !otherParentItem) {
    return NS_ERROR_NOT_IMPLEMENTED;
  }

  // Make sure our parents are the same type too
  PRInt32 ourParentType = nsIDocShellTreeItem::typeContent;
  PRInt32 otherParentType = nsIDocShellTreeItem::typeContent;
  ourParentItem->GetItemType(&ourParentType);
  otherParentItem->GetItemType(&otherParentType);
  if (ourParentType != otherParentType) {
    return NS_ERROR_NOT_IMPLEMENTED;
  }

  nsCOMPtr<nsPIDOMWindow> ourWindow = do_GetInterface(ourDochell);
  nsCOMPtr<nsPIDOMWindow> otherWindow = do_GetInterface(otherDocshell);

  nsCOMPtr<nsIDOMElement> ourFrameElement =
    ourWindow->GetFrameElementInternal();
  nsCOMPtr<nsIDOMElement> otherFrameElement =
    otherWindow->GetFrameElementInternal();

  nsCOMPtr<nsIDOMEventTarget> ourChromeEventHandler =
    do_QueryInterface(ourWindow->GetChromeEventHandler());
  nsCOMPtr<nsIDOMEventTarget> otherChromeEventHandler =
    do_QueryInterface(otherWindow->GetChromeEventHandler());

  NS_ASSERTION(SameCOMIdentity(ourFrameElement, ourContent) &&
               SameCOMIdentity(otherFrameElement, otherContent) &&
               SameCOMIdentity(ourChromeEventHandler, ourContent) &&
               SameCOMIdentity(otherChromeEventHandler, otherContent),
               "How did that happen, exactly?");

  nsCOMPtr<nsIDocument> ourChildDocument =
    do_QueryInterface(ourWindow->GetExtantDocument());
  nsCOMPtr<nsIDocument> otherChildDocument =
    do_QueryInterface(otherWindow->GetExtantDocument());
  if (!ourChildDocument || !otherChildDocument) {
    // This shouldn't be happening
    return NS_ERROR_NOT_IMPLEMENTED;
  }

  nsCOMPtr<nsIDocument> ourParentDocument =
    ourChildDocument->GetParentDocument();
  nsCOMPtr<nsIDocument> otherParentDocument =
    otherChildDocument->GetParentDocument();

  // Make sure to swap docshells between the two frames.
  nsIDocument* ourDoc = ourContent->GetCurrentDoc();
  nsIDocument* otherDoc = otherContent->GetCurrentDoc();
  if (!ourDoc || !otherDoc) {
    // Again, how odd, given that we had docshells
    return NS_ERROR_NOT_IMPLEMENTED;
  }

  NS_ASSERTION(ourDoc == ourParentDocument, "Unexpected parent document");
  NS_ASSERTION(otherDoc == otherParentDocument, "Unexpected parent document");

  nsIPresShell* ourShell = ourDoc->GetPrimaryShell();
  nsIPresShell* otherShell = otherDoc->GetPrimaryShell();
  if (!ourShell || !otherShell) {
    return NS_ERROR_NOT_IMPLEMENTED;
  }

  if (mInSwap || aOther->mInSwap) {
    return NS_ERROR_NOT_IMPLEMENTED;
  }
  mInSwap = aOther->mInSwap = PR_TRUE;

  // Fire pageshow events on still-loading pages, and then fire pagehide
  // events.  Note that we do NOT fire these in the normal way, but just fire
  // them on the chrome event handlers.
  FirePageShowEvent(ourTreeItem, ourChromeEventHandler, PR_FALSE);
  FirePageShowEvent(otherTreeItem, otherChromeEventHandler, PR_FALSE);
  FirePageHideEvent(ourTreeItem, ourChromeEventHandler);
  FirePageHideEvent(otherTreeItem, otherChromeEventHandler);
  
  nsIFrame* ourFrame = ourContent->GetPrimaryFrame();
  nsIFrame* otherFrame = otherContent->GetPrimaryFrame();
  if (!ourFrame || !otherFrame) {
    mInSwap = aOther->mInSwap = PR_FALSE;
    FirePageShowEvent(ourTreeItem, ourChromeEventHandler, PR_TRUE);
    FirePageShowEvent(otherTreeItem, otherChromeEventHandler, PR_TRUE);
    return NS_ERROR_NOT_IMPLEMENTED;
  }

  nsIFrameFrame* ourFrameFrame = do_QueryFrame(ourFrame);
  if (!ourFrameFrame) {
    mInSwap = aOther->mInSwap = PR_FALSE;
    FirePageShowEvent(ourTreeItem, ourChromeEventHandler, PR_TRUE);
    FirePageShowEvent(otherTreeItem, otherChromeEventHandler, PR_TRUE);
    return NS_ERROR_NOT_IMPLEMENTED;
  }

  // OK.  First begin to swap the docshells in the two nsIFrames
  rv = ourFrameFrame->BeginSwapDocShells(otherFrame);
  if (NS_FAILED(rv)) {
    mInSwap = aOther->mInSwap = PR_FALSE;
    FirePageShowEvent(ourTreeItem, ourChromeEventHandler, PR_TRUE);
    FirePageShowEvent(otherTreeItem, otherChromeEventHandler, PR_TRUE);
    return rv;
  }

  // Now move the docshells to the right docshell trees.  Note that this
  // resets their treeowners to null.
  ourParentItem->RemoveChild(ourTreeItem);
  otherParentItem->RemoveChild(otherTreeItem);
  if (ourType == nsIDocShellTreeItem::typeContent) {
    ourOwner->ContentShellRemoved(ourTreeItem);
    otherOwner->ContentShellRemoved(otherTreeItem);
  }
  
  ourParentItem->AddChild(otherTreeItem);
  otherParentItem->AddChild(ourTreeItem);

  // Restore the correct treeowners
  SetTreeOwnerAndChromeEventHandlerOnDocshellTree(ourTreeItem, otherOwner,
                                                  otherChromeEventHandler);
  SetTreeOwnerAndChromeEventHandlerOnDocshellTree(otherTreeItem, ourOwner,
                                                  ourChromeEventHandler);

  AddTreeItemToTreeOwner(ourTreeItem, otherContent, otherOwner,
                         otherParentType, nsnull);
  AddTreeItemToTreeOwner(otherTreeItem, ourContent, ourOwner, ourParentType,
                         nsnull);

  // SetSubDocumentFor nulls out parent documents on the old child doc if a
  // new non-null document is passed in, so just go ahead and remove both
  // kids before reinserting in the parent subdoc maps, to avoid
  // complications.
  ourParentDocument->SetSubDocumentFor(ourContent, nsnull);
  otherParentDocument->SetSubDocumentFor(otherContent, nsnull);
  ourParentDocument->SetSubDocumentFor(ourContent, otherChildDocument);
  otherParentDocument->SetSubDocumentFor(otherContent, ourChildDocument);

  ourWindow->SetFrameElementInternal(otherFrameElement);
  otherWindow->SetFrameElementInternal(ourFrameElement);

  mOwnerContent = otherContent;
  aOther->mOwnerContent = ourContent;

  nsRefPtr<nsFrameMessageManager> ourMessageManager = mMessageManager;
  nsRefPtr<nsFrameMessageManager> otherMessageManager = aOther->mMessageManager;
  // Swap pointers in child message managers.
  if (mChildMessageManager) {
    nsInProcessTabChildGlobal* tabChild =
      static_cast<nsInProcessTabChildGlobal*>(mChildMessageManager.get());
    tabChild->SetOwner(otherContent);
    tabChild->SetChromeMessageManager(otherMessageManager);
  }
  if (aOther->mChildMessageManager) {
    nsInProcessTabChildGlobal* otherTabChild =
      static_cast<nsInProcessTabChildGlobal*>(aOther->mChildMessageManager.get());
    otherTabChild->SetOwner(ourContent);
    otherTabChild->SetChromeMessageManager(ourMessageManager);
  }
  // Swap and setup things in parent message managers.
  nsFrameMessageManager* ourParentManager = mMessageManager ?
    mMessageManager->GetParentManager() : nsnull;
  nsFrameMessageManager* otherParentManager = aOther->mMessageManager ?
    aOther->mMessageManager->GetParentManager() : nsnull;
  if (mMessageManager) {
    mMessageManager->Disconnect();
    mMessageManager->SetParentManager(otherParentManager);
    mMessageManager->SetCallbackData(aOther, PR_FALSE);
  }
  if (aOther->mMessageManager) {
    aOther->mMessageManager->Disconnect();
    aOther->mMessageManager->SetParentManager(ourParentManager);
    aOther->mMessageManager->SetCallbackData(this, PR_FALSE);
  }
  mMessageManager.swap(aOther->mMessageManager);

  aFirstToSwap.swap(aSecondToSwap);

  // Drop any cached content viewers in the two session histories.
  nsCOMPtr<nsISHistoryInternal> ourInternalHistory =
    do_QueryInterface(ourHistory);
  nsCOMPtr<nsISHistoryInternal> otherInternalHistory =
    do_QueryInterface(otherHistory);
  if (ourInternalHistory) {
    ourInternalHistory->EvictAllContentViewers();
  }
  if (otherInternalHistory) {
    otherInternalHistory->EvictAllContentViewers();
  }

  // We shouldn't have changed frames, but be really careful about it
  if (ourFrame == ourContent->GetPrimaryFrame() &&
      otherFrame == otherContent->GetPrimaryFrame()) {
    ourFrameFrame->EndSwapDocShells(otherFrame);
  }

  ourParentDocument->FlushPendingNotifications(Flush_Layout);
  otherParentDocument->FlushPendingNotifications(Flush_Layout);
  
  FirePageShowEvent(ourTreeItem, otherChromeEventHandler, PR_TRUE);
  FirePageShowEvent(otherTreeItem, ourChromeEventHandler, PR_TRUE);

  mInSwap = aOther->mInSwap = PR_FALSE;
  return NS_OK;
}

void
nsFrameLoader::DestroyChild()
{
#ifdef MOZ_IPC
  if (mChildProcess) {
    mChildProcess->SetOwnerElement(nsnull);
    PIFrameEmbeddingParent::Send__delete__(mChildProcess);
    mChildProcess = nsnull;
  }
#endif
}

NS_IMETHODIMP
nsFrameLoader::Destroy()
{
  if (mDestroyCalled) {
    return NS_OK;
  }
  mDestroyCalled = PR_TRUE;

  if (mMessageManager) {
    mMessageManager->Disconnect();
  }
  if (mChildMessageManager) {
    static_cast<nsInProcessTabChildGlobal*>(mChildMessageManager.get())->Disconnect();
  }

  nsCOMPtr<nsIDocument> doc;
  if (mOwnerContent) {
    doc = mOwnerContent->GetOwnerDoc();

    if (doc) {
      doc->SetSubDocumentFor(mOwnerContent, nsnull);
    }

    mOwnerContent = nsnull;
  }
  DestroyChild();
  
  // Let the tree owner know we're gone.
  if (mIsTopLevelContent) {
    nsCOMPtr<nsIDocShellTreeItem> ourItem = do_QueryInterface(mDocShell);
    if (ourItem) {
      nsCOMPtr<nsIDocShellTreeItem> parentItem;
      ourItem->GetParent(getter_AddRefs(parentItem));
      nsCOMPtr<nsIDocShellTreeOwner> owner = do_GetInterface(parentItem);
      if (owner) {
        owner->ContentShellRemoved(ourItem);
      }
    }
  }
  
  // Let our window know that we are gone
  nsCOMPtr<nsPIDOMWindow> win_private(do_GetInterface(mDocShell));
  if (win_private) {
    win_private->SetFrameElementInternal(nsnull);
  }

  if ((mNeedsAsyncDestroy || !doc ||
       NS_FAILED(doc->FinalizeFrameLoader(this))) && mDocShell) {
    nsCOMPtr<nsIRunnable> event = new nsAsyncDocShellDestroyer(mDocShell);
    NS_ENSURE_TRUE(event, NS_ERROR_OUT_OF_MEMORY);
    NS_DispatchToCurrentThread(event);

    // Let go of our docshell now that the async destroyer holds on to
    // the docshell.

    mDocShell = nsnull;
  }

  // NOTE: 'this' may very well be gone by now.

  return NS_OK;
}

NS_IMETHODIMP
nsFrameLoader::GetDepthTooGreat(PRBool* aDepthTooGreat)
{
  *aDepthTooGreat = mDepthTooGreat;
  return NS_OK;
}

#ifdef MOZ_IPC
bool
nsFrameLoader::ShouldUseRemoteProcess()
{
  // Check for *disabled* multi-process first: environment, prefs, attribute
  // Then check for *enabled* multi-process pref: attribute, prefs
  // Default is not-remote.

  if (PR_GetEnv("MOZ_DISABLE_OOP_TABS")) {
    return false;
  }

  PRBool remoteDisabled = nsContentUtils::GetBoolPref("dom.ipc.tabs.disabled",
                                                      PR_FALSE);
  if (remoteDisabled) {
    return false;
  }

  static nsIAtom* const *const remoteValues[] = {
    &nsGkAtoms::_false,
    &nsGkAtoms::_true,
    nsnull
  };

  switch (mOwnerContent->FindAttrValueIn(kNameSpaceID_None, nsGkAtoms::Remote,
                                         remoteValues, eCaseMatters)) {
  case 0:
    return false;
  case 1:
    return true;
  }

  PRBool remoteEnabled = nsContentUtils::GetBoolPref("dom.ipc.tabs.enabled",
                                                     PR_FALSE);
  return (bool) remoteEnabled;
}
#endif

nsresult
nsFrameLoader::MaybeCreateDocShell()
{
  if (mDocShell) {
    return NS_OK;
  }
#ifdef MOZ_IPC
  if (mRemoteFrame) {
    return NS_OK;
  }
#endif
  NS_ENSURE_STATE(!mDestroyCalled);

#ifdef MOZ_IPC
  if (ShouldUseRemoteProcess()) {
    mRemoteFrame = true;
    return NS_OK;
  }
#endif

  // Get our parent docshell off the document of mOwnerContent
  // XXXbz this is such a total hack.... We really need to have a
  // better setup for doing this.
  nsIDocument* doc = mOwnerContent->GetOwnerDoc();
  if (!doc || !(doc->IsStaticDocument() || mOwnerContent->IsInDoc())) {
    return NS_ERROR_UNEXPECTED;
  }

  if (doc->GetDisplayDocument()) {
    // Don't allow subframe loads in external reference documents
    return NS_ERROR_NOT_AVAILABLE;
  }

  nsCOMPtr<nsISupports> container =
    doc->GetContainer();
  nsCOMPtr<nsIWebNavigation> parentAsWebNav = do_QueryInterface(container);

  // Create the docshell...
  mDocShell = do_CreateInstance("@mozilla.org/docshell;1");
  NS_ENSURE_TRUE(mDocShell, NS_ERROR_FAILURE);

  // Get the frame name and tell the docshell about it.
  nsCOMPtr<nsIDocShellTreeItem> docShellAsItem(do_QueryInterface(mDocShell));
  NS_ENSURE_TRUE(docShellAsItem, NS_ERROR_FAILURE);
  nsAutoString frameName;

  PRInt32 namespaceID = mOwnerContent->GetNameSpaceID();
  if (namespaceID == kNameSpaceID_XHTML && !mOwnerContent->IsInHTMLDocument()) {
    mOwnerContent->GetAttr(kNameSpaceID_None, nsGkAtoms::id, frameName);
  } else {
    mOwnerContent->GetAttr(kNameSpaceID_None, nsGkAtoms::name, frameName);
    // XXX if no NAME then use ID, after a transition period this will be
    // changed so that XUL only uses ID too (bug 254284).
    if (frameName.IsEmpty() && namespaceID == kNameSpaceID_XUL) {
      mOwnerContent->GetAttr(kNameSpaceID_None, nsGkAtoms::id, frameName);
    }
  }

  if (!frameName.IsEmpty()) {
    docShellAsItem->SetName(frameName.get());
  }

  // If our container is a web-shell, inform it that it has a new
  // child. If it's not a web-shell then some things will not operate
  // properly.

  nsCOMPtr<nsIDocShellTreeNode> parentAsNode(do_QueryInterface(parentAsWebNav));
  if (parentAsNode) {
    // Note: This logic duplicates a lot of logic in
    // nsSubDocumentFrame::AttributeChanged.  We should fix that.

    nsCOMPtr<nsIDocShellTreeItem> parentAsItem =
      do_QueryInterface(parentAsNode);

    PRInt32 parentType;
    parentAsItem->GetItemType(&parentType);

    // XXXbz why is this in content code, exactly?  We should handle
    // this some other way.....  Not sure how yet.
    nsCOMPtr<nsIDocShellTreeOwner> parentTreeOwner;
    parentAsItem->GetTreeOwner(getter_AddRefs(parentTreeOwner));
    mIsTopLevelContent =
      AddTreeItemToTreeOwner(docShellAsItem, mOwnerContent, parentTreeOwner,
                             parentType, parentAsNode);

    // Make sure all shells have links back to the content element
    // in the nearest enclosing chrome shell.
    nsCOMPtr<nsIDOMEventTarget> chromeEventHandler;

    if (parentType == nsIDocShellTreeItem::typeChrome) {
      // Our parent shell is a chrome shell. It is therefore our nearest
      // enclosing chrome shell.

      chromeEventHandler = do_QueryInterface(mOwnerContent);
      NS_ASSERTION(chromeEventHandler,
                   "This mContent should implement this.");
    } else {
      nsCOMPtr<nsIDocShell> parentShell(do_QueryInterface(parentAsNode));

      // Our parent shell is a content shell. Get the chrome event
      // handler from it and use that for our shell as well.

      parentShell->GetChromeEventHandler(getter_AddRefs(chromeEventHandler));
    }

    mDocShell->SetChromeEventHandler(chromeEventHandler);
  }

  EnsureMessageManager();

  // This is nasty, this code (the do_GetInterface(mDocShell) below)
  // *must* come *after* the above call to
  // mDocShell->SetChromeEventHandler() for the global window to get
  // the right chrome event handler.

  // Tell the window about the frame that hosts it.
  nsCOMPtr<nsIDOMElement> frame_element(do_QueryInterface(mOwnerContent));
  NS_ASSERTION(frame_element, "frame loader owner element not a DOM element!");

  nsCOMPtr<nsPIDOMWindow> win_private(do_GetInterface(mDocShell));
  nsCOMPtr<nsIBaseWindow> base_win(do_QueryInterface(mDocShell));
  if (win_private) {
    win_private->SetFrameElementInternal(frame_element);
  }

  // This is kinda whacky, this call doesn't really create anything,
  // but it must be called to make sure things are properly
  // initialized.
  if (NS_FAILED(base_win->Create()) || !win_private) {
    // Do not call Destroy() here. See bug 472312.
    NS_WARNING("Something wrong when creating the docshell for a frameloader!");
    return NS_ERROR_FAILURE;
  }

  return NS_OK;
}

void
nsFrameLoader::GetURL(nsString& aURI)
{
  aURI.Truncate();

  if (mOwnerContent->Tag() == nsGkAtoms::object) {
    mOwnerContent->GetAttr(kNameSpaceID_None, nsGkAtoms::data, aURI);
  } else {
    mOwnerContent->GetAttr(kNameSpaceID_None, nsGkAtoms::src, aURI);
  }
}

nsresult
nsFrameLoader::CheckForRecursiveLoad(nsIURI* aURI)
{
  nsresult rv;

  mDepthTooGreat = PR_FALSE;
  rv = MaybeCreateDocShell();
  if (NS_FAILED(rv)) {
    return rv;
  }
#ifdef MOZ_IPC
  NS_ASSERTION(!mRemoteFrame,
               "Shouldn't call CheckForRecursiveLoad on remote frames.");
#endif
  if (!mDocShell) {
    return NS_ERROR_FAILURE;
  }

  nsCOMPtr<nsIDocShellTreeItem> treeItem = do_QueryInterface(mDocShell);
  NS_ASSERTION(treeItem, "docshell must be a treeitem!");
  
  PRInt32 ourType;
  rv = treeItem->GetItemType(&ourType);
  if (NS_SUCCEEDED(rv) && ourType != nsIDocShellTreeItem::typeContent) {
    // No need to do recursion-protection here XXXbz why not??  Do we really
    // trust people not to screw up with non-content docshells?
    return NS_OK;
  }

  // Bug 8065: Don't exceed some maximum depth in content frames
  // (MAX_DEPTH_CONTENT_FRAMES)
  nsCOMPtr<nsIDocShellTreeItem> parentAsItem;
  treeItem->GetSameTypeParent(getter_AddRefs(parentAsItem));
  PRInt32 depth = 0;
  while (parentAsItem) {
    ++depth;
    
    if (depth >= MAX_DEPTH_CONTENT_FRAMES) {
      mDepthTooGreat = PR_TRUE;
      NS_WARNING("Too many nested content frames so giving up");

      return NS_ERROR_UNEXPECTED; // Too deep, give up!  (silently?)
    }

    nsCOMPtr<nsIDocShellTreeItem> temp;
    temp.swap(parentAsItem);
    temp->GetSameTypeParent(getter_AddRefs(parentAsItem));
  }
  
  // Bug 136580: Check for recursive frame loading
  // pre-grab these for speed
  nsCOMPtr<nsIURI> cloneURI;
  rv = aURI->Clone(getter_AddRefs(cloneURI));
  NS_ENSURE_SUCCESS(rv, rv);
  
  // Bug 98158/193011: We need to ignore data after the #
  nsCOMPtr<nsIURL> cloneURL(do_QueryInterface(cloneURI)); // QI can fail
  if (cloneURL) {
    rv = cloneURL->SetRef(EmptyCString());
    NS_ENSURE_SUCCESS(rv,rv);
  }

  PRInt32 matchCount = 0;
  treeItem->GetSameTypeParent(getter_AddRefs(parentAsItem));
  while (parentAsItem) {
    // Check the parent URI with the URI we're loading
    nsCOMPtr<nsIWebNavigation> parentAsNav(do_QueryInterface(parentAsItem));
    if (parentAsNav) {
      // Does the URI match the one we're about to load?
      nsCOMPtr<nsIURI> parentURI;
      parentAsNav->GetCurrentURI(getter_AddRefs(parentURI));
      if (parentURI) {
        nsCOMPtr<nsIURI> parentClone;
        rv = parentURI->Clone(getter_AddRefs(parentClone));
        NS_ENSURE_SUCCESS(rv, rv);
        nsCOMPtr<nsIURL> parentURL(do_QueryInterface(parentClone));
        if (parentURL) {
          rv = parentURL->SetRef(EmptyCString());
          NS_ENSURE_SUCCESS(rv,rv);
        }

        PRBool equal;
        rv = cloneURI->Equals(parentClone, &equal);
        NS_ENSURE_SUCCESS(rv, rv);
        
        if (equal) {
          matchCount++;
          if (matchCount >= MAX_SAME_URL_CONTENT_FRAMES) {
            NS_WARNING("Too many nested content frames have the same url (recursion?) so giving up");
            return NS_ERROR_UNEXPECTED;
          }
        }
      }
    }
    nsCOMPtr<nsIDocShellTreeItem> temp;
    temp.swap(parentAsItem);
    temp->GetSameTypeParent(getter_AddRefs(parentAsItem));
  }

  return NS_OK;
}

NS_IMETHODIMP
nsFrameLoader::UpdatePositionAndSize(nsIFrame *aIFrame)
{
#ifdef MOZ_IPC
  if (mRemoteFrame) {
    if (mChildProcess) {
      nsIntSize size = GetSubDocumentSize(aIFrame);

#ifdef MOZ_WIDGET_GTK2
      if (mRemoteSocket) {
        GtkAllocation alloc = {0, 0, size.width, size.height };
        gtk_widget_size_allocate(mRemoteSocket, &alloc);
      }
#elif defined(MOZ_WIDGET_QT)
      if (mRemoteSocket)
        mRemoteSocket->resize(size.width, size.height);
#endif

      mChildProcess->Move(0, 0, size.width, size.height);
    }
    return NS_OK;
  }
#endif
  return UpdateBaseWindowPositionAndSize(aIFrame);
}

nsresult
nsFrameLoader::UpdateBaseWindowPositionAndSize(nsIFrame *aIFrame)
{
  nsCOMPtr<nsIDocShell> docShell;
  GetDocShell(getter_AddRefs(docShell));
  nsCOMPtr<nsIBaseWindow> baseWindow(do_QueryInterface(docShell));

  // resize the sub document
  if (baseWindow) {
    PRInt32 x = 0;
    PRInt32 y = 0;

    nsWeakFrame weakFrame(aIFrame);

    baseWindow->GetPositionAndSize(&x, &y, nsnull, nsnull);

    if (!weakFrame.IsAlive()) {
      // GetPositionAndSize() killed us
      return NS_OK;
    }

    nsIntSize size = GetSubDocumentSize(aIFrame);

    baseWindow->SetPositionAndSize(x, y, size.width, size.height, PR_FALSE);
  }

  return NS_OK;
}

nsIntSize
nsFrameLoader::GetSubDocumentSize(const nsIFrame *aIFrame)
{
  nsSize docSizeAppUnits;
  nsPresContext* presContext = aIFrame->PresContext();
  nsCOMPtr<nsIDOMHTMLFrameElement> frameElem = 
    do_QueryInterface(aIFrame->GetContent());
  if (frameElem) {
    docSizeAppUnits = aIFrame->GetSize();
  } else {
    docSizeAppUnits = aIFrame->GetContentRect().Size();
  }
  return nsIntSize(presContext->AppUnitsToDevPixels(docSizeAppUnits.width),
                   presContext->AppUnitsToDevPixels(docSizeAppUnits.height));
}

#ifdef MOZ_IPC
bool
nsFrameLoader::TryNewProcess()
{
  NS_ASSERTION(!mChildProcess, "TryNewProcess called with a process already?");

  nsIDocument* doc = mOwnerContent->GetDocument();
  if (!doc) {
    return false;
  }

  if (doc->GetDisplayDocument()) {
    // Don't allow subframe loads in external reference documents
    return false;
  }

  nsCOMPtr<nsIWebNavigation> parentAsWebNav =
    do_GetInterface(doc->GetScriptGlobalObject());

  if (!parentAsWebNav) {
    return false;
  }

  nsCOMPtr<nsIDocShellTreeItem> parentAsItem(do_QueryInterface(parentAsWebNav));

  PRInt32 parentType;
  parentAsItem->GetItemType(&parentType);

  if (parentType != nsIDocShellTreeItem::typeChrome) {
    return false;
  }

  if (!mOwnerContent->IsXUL()) {
    return false;
  }

  nsAutoString value;
  mOwnerContent->GetAttr(kNameSpaceID_None, nsGkAtoms::type, value);

  if (!value.LowerCaseEqualsLiteral("content") &&
      !StringBeginsWith(value, NS_LITERAL_STRING("content-"),
                        nsCaseInsensitiveStringComparator())) {
    return false;
  }

  ContentProcessParent* parent = ContentProcessParent::GetSingleton();
  NS_ASSERTION(parent->IsAlive(), "Process parent should be alive; something is very wrong!");
  mChildProcess = parent->CreateTab();
  if (mChildProcess) {
    nsCOMPtr<nsIDOMElement> element = do_QueryInterface(mOwnerContent);
    mChildProcess->SetOwnerElement(element);

    nsCOMPtr<nsIDocShellTreeItem> rootItem;
    parentAsItem->GetRootTreeItem(getter_AddRefs(rootItem));
    nsCOMPtr<nsIDOMWindow> rootWin = do_GetInterface(rootItem);
    nsCOMPtr<nsIDOMChromeWindow> rootChromeWin = do_QueryInterface(rootWin);
    NS_ABORT_IF_FALSE(rootChromeWin, "How did we not get a chrome window here?");

    nsCOMPtr<nsIBrowserDOMWindow> browserDOMWin;
    rootChromeWin->GetBrowserDOMWindow(getter_AddRefs(browserDOMWin));
    mChildProcess->SetBrowserDOMWindow(browserDOMWin);
    
    mChildHost = parent;
  }
  return true;
}
#endif

#ifdef MOZ_IPC
mozilla::dom::PIFrameEmbeddingParent*
nsFrameLoader::GetChildProcess()
{
  return mChildProcess;
}
#endif

NS_IMETHODIMP
nsFrameLoader::ActivateRemoteFrame() {
#ifdef MOZ_IPC
  if (mChildProcess) {
    mChildProcess->Activate();
    return NS_OK;
  }
#endif
  return NS_ERROR_UNEXPECTED;
}

NS_IMETHODIMP
nsFrameLoader::SendCrossProcessMouseEvent(const nsAString& aType,
                                          float aX,
                                          float aY,
                                          PRInt32 aButton,
                                          PRInt32 aClickCount,
                                          PRInt32 aModifiers,
                                          PRBool aIgnoreRootScrollFrame)
{
#ifdef MOZ_IPC
  if (mChildProcess) {
    mChildProcess->SendMouseEvent(aType, aX, aY, aButton,
                                  aClickCount, aModifiers,
                                  aIgnoreRootScrollFrame);
    return NS_OK;
  }
#endif
  return NS_ERROR_FAILURE;
}

NS_IMETHODIMP
nsFrameLoader::ActivateFrameEvent(const nsAString& aType,
                                  PRBool aCapture)
{
#ifdef MOZ_IPC
  if (mChildProcess) {
    mChildProcess->SendactivateFrameEvent(nsString(aType), aCapture);
    return NS_OK;
  }
#endif
  return NS_ERROR_FAILURE;
}

NS_IMETHODIMP
nsFrameLoader::SendCrossProcessKeyEvent(const nsAString& aType,
                                        PRInt32 aKeyCode,
                                        PRInt32 aCharCode,
                                        PRInt32 aModifiers,
                                        PRBool aPreventDefault)
{
#ifdef MOZ_IPC
  if (mChildProcess) {
    mChildProcess->SendKeyEvent(aType, aKeyCode, aCharCode, aModifiers,
                                aPreventDefault);
    return NS_OK;
  }
#endif
  return NS_ERROR_FAILURE;
}

NS_IMETHODIMP
nsFrameLoader::GetDelayRemoteDialogs(PRBool* aRetVal)
{
#ifdef MOZ_IPC
  *aRetVal = mDelayRemoteDialogs;
#else
  *aRetVal = PR_FALSE;
#endif
  return NS_OK;
}

NS_IMETHODIMP
nsFrameLoader::SetDelayRemoteDialogs(PRBool aDelay)
{
#ifdef MOZ_IPC
  if (mChildProcess && mDelayRemoteDialogs && !aDelay) {
    nsRefPtr<nsIRunnable> ev =
      NS_NewRunnableMethod(mChildProcess,
                           &mozilla::dom::TabParent::HandleDelayedDialogs);
    NS_DispatchToCurrentThread(ev);
  }
  mDelayRemoteDialogs = aDelay;
#endif
  return NS_OK;
}

NS_IMETHODIMP
nsFrameLoader::GetCrossProcessObjectWrapper(nsIVariant** cpow)
{
#ifdef MOZ_IPC
   nsIXPConnect* xpc;
   nsIThreadJSContextStack* stack;
   JSContext* cx;
   JSObject* global;
 
   if ((xpc = nsContentUtils::XPConnect()) &&
       (stack = nsContentUtils::ThreadJSContextStack()) &&
       NS_SUCCEEDED(stack->Peek(&cx)) && cx &&
       mChildProcess->GetGlobalJSObject(cx, &global)) {
     return xpc->JSToVariant(cx, OBJECT_TO_JSVAL(global), cpow);
   }
#endif
   return NS_ERROR_NOT_AVAILABLE;
}

nsresult
nsFrameLoader::CreateStaticClone(nsIFrameLoader* aDest)
{
  nsFrameLoader* dest = static_cast<nsFrameLoader*>(aDest);
  dest->MaybeCreateDocShell();
  NS_ENSURE_STATE(dest->mDocShell);

  nsCOMPtr<nsIDOMDocument> dummy = do_GetInterface(dest->mDocShell);
  nsCOMPtr<nsIContentViewer> viewer;
  dest->mDocShell->GetContentViewer(getter_AddRefs(viewer));
  NS_ENSURE_STATE(viewer);

  nsCOMPtr<nsIDocShell> origDocShell;
  GetDocShell(getter_AddRefs(origDocShell));
  nsCOMPtr<nsIDOMDocument> domDoc = do_GetInterface(origDocShell);

  nsCOMPtr<nsIDocument> doc = do_QueryInterface(domDoc);
  NS_ENSURE_STATE(doc);
  nsCOMPtr<nsIDocument> clonedDoc = doc->CreateStaticClone(dest->mDocShell);
  nsCOMPtr<nsIDOMDocument> clonedDOMDoc = do_QueryInterface(clonedDoc);

  viewer->SetDOMDocument(clonedDOMDoc);
  return NS_OK;
}

bool LoadScript(void* aCallbackData, const nsAString& aURL)
{
#ifdef MOZ_IPC
  mozilla::dom::PIFrameEmbeddingParent* tabParent =
    static_cast<nsFrameLoader*>(aCallbackData)->GetChildProcess();
  if (tabParent) {
    return tabParent->SendloadRemoteScript(nsString(aURL));
  }
#endif
  nsFrameLoader* fl = static_cast<nsFrameLoader*>(aCallbackData);
  nsRefPtr<nsInProcessTabChildGlobal> tabChild =
    static_cast<nsInProcessTabChildGlobal*>(fl->GetTabChildGlobalAsEventTarget());
  if (tabChild) {
    tabChild->LoadFrameScript(aURL);
  }
  return true;
}

class nsAsyncMessageToChild : public nsRunnable
{
public:
  nsAsyncMessageToChild(nsFrameLoader* aFrameLoader,
                        const nsAString& aMessage, const nsAString& aJSON)
    : mFrameLoader(aFrameLoader), mMessage(aMessage), mJSON(aJSON) {}

  NS_IMETHOD Run()
  {
    nsInProcessTabChildGlobal* tabChild =
      static_cast<nsInProcessTabChildGlobal*>(mFrameLoader->mChildMessageManager.get());
    if (tabChild && tabChild->GetInnerManager()) {
      tabChild->GetInnerManager()->
        ReceiveMessage(static_cast<nsPIDOMEventTarget*>(tabChild), mMessage,
                       PR_FALSE, mJSON, nsnull, nsnull);
    }
    return NS_OK;
  }
  nsRefPtr<nsFrameLoader> mFrameLoader;
  nsString mMessage;
  nsString mJSON;
};

bool SendAsyncMessageToChild(void* aCallbackData,
                             const nsAString& aMessage,
                             const nsAString& aJSON)
{
#ifdef MOZ_IPC
  mozilla::dom::PIFrameEmbeddingParent* tabParent =
    static_cast<nsFrameLoader*>(aCallbackData)->GetChildProcess();
  if (tabParent) {
    return tabParent->SendsendAsyncMessageToChild(nsString(aMessage),
                                                  nsString(aJSON));
  }
#endif
  nsRefPtr<nsIRunnable> ev =
    new nsAsyncMessageToChild(static_cast<nsFrameLoader*>(aCallbackData),
                              aMessage, aJSON);
  NS_DispatchToCurrentThread(ev);
  return true;
}

NS_IMETHODIMP
nsFrameLoader::GetMessageManager(nsIChromeFrameMessageManager** aManager)
{
  EnsureMessageManager();
  NS_IF_ADDREF(*aManager = mMessageManager);
  return NS_OK;
}

nsresult
nsFrameLoader::EnsureMessageManager()
{
  NS_ENSURE_STATE(mOwnerContent);

  nsresult rv = MaybeCreateDocShell();
  if (NS_FAILED(rv)) {
    return rv;
  }
  if (mMessageManager) {
#ifdef MOZ_IPC
    if (ShouldUseRemoteProcess()) {
      mMessageManager->SetCallbackData(mRemoteWidgetCreated ? this : nsnull);
    }
#endif
    return NS_OK;
  }

  nsIScriptContext* sctx = mOwnerContent->GetContextForEventHandlers(&rv);
  NS_ENSURE_SUCCESS(rv, rv);
  NS_ENSURE_STATE(sctx);
  JSContext* cx = static_cast<JSContext*>(sctx->GetNativeContext());
  NS_ENSURE_STATE(cx);

  nsCOMPtr<nsIDOMChromeWindow> chromeWindow =
    do_QueryInterface(mOwnerContent->GetOwnerDoc()->GetWindow());
  NS_ENSURE_STATE(chromeWindow);
  nsCOMPtr<nsIChromeFrameMessageManager> parentManager;
  chromeWindow->GetMessageManager(getter_AddRefs(parentManager));

#ifdef MOZ_IPC
  if (ShouldUseRemoteProcess()) {
    mMessageManager = new nsFrameMessageManager(PR_TRUE,
                                                nsnull,
                                                SendAsyncMessageToChild,
                                                LoadScript,
                                                mRemoteWidgetCreated ? this : nsnull,
                                                static_cast<nsFrameMessageManager*>(parentManager.get()),
                                                cx);
    NS_ENSURE_TRUE(mMessageManager, NS_ERROR_OUT_OF_MEMORY);
  } else
#endif
  {

    mMessageManager = new nsFrameMessageManager(PR_TRUE,
                                                nsnull,
                                                SendAsyncMessageToChild,
                                                LoadScript,
                                                this,
                                                static_cast<nsFrameMessageManager*>(parentManager.get()),
                                                cx);
    NS_ENSURE_TRUE(mMessageManager, NS_ERROR_OUT_OF_MEMORY);
    mChildMessageManager =
      new nsInProcessTabChildGlobal(mDocShell, mOwnerContent, mMessageManager);
  }
  return NS_OK;
}

nsPIDOMEventTarget*
nsFrameLoader::GetTabChildGlobalAsEventTarget()
{
  return static_cast<nsInProcessTabChildGlobal*>(mChildMessageManager.get());
}<|MERGE_RESOLUTION|>--- conflicted
+++ resolved
@@ -658,36 +658,15 @@
     return PR_FALSE;
   }
 
-<<<<<<< HEAD
 #ifdef MOZ_IPC
   if (mRemoteFrame) {
     contentType = eContentTypeUI;
-=======
-  if (!mDocShell)
-    return PR_FALSE;
-
-  nsCOMPtr<nsIPresShell> presShell;
-  mDocShell->GetPresShell(getter_AddRefs(presShell));
-  if (presShell)
-    return PR_TRUE;
-
-  mDocShell->SetMarginWidth(marginWidth);
-  mDocShell->SetMarginHeight(marginHeight);
-
-  nsCOMPtr<nsIScrollable> sc = do_QueryInterface(mDocShell);
-  if (sc) {
-    sc->SetDefaultScrollbarPreferences(nsIScrollable::ScrollOrientation_X,
-                                       scrollbarPrefX);
-    sc->SetDefaultScrollbarPreferences(nsIScrollable::ScrollOrientation_Y,
-                                       scrollbarPrefY);
->>>>>>> c1d57c9e
   }
   else
 #endif
   {
     if (!mDocShell)
       return false;
-
     nsCOMPtr<nsIPresShell> presShell;
     mDocShell->GetPresShell(getter_AddRefs(presShell));
     if (presShell)
