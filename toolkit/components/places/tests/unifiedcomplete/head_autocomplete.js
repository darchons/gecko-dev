/* This Source Code Form is subject to the terms of the Mozilla Public
 * License, v. 2.0. If a copy of the MPL was not distributed with this file,
 * You can obtain one at http://mozilla.org/MPL/2.0/. */

var Ci = Components.interfaces;
var Cc = Components.classes;
var Cr = Components.results;
var Cu = Components.utils;

const FRECENCY_DEFAULT = 10000;

Cu.import("resource://gre/modules/Services.jsm");
Cu.import("resource://testing-common/httpd.js");

// Import common head.
{
  /* import-globals-from ../head_common.js */
  let commonFile = do_get_file("../head_common.js", false);
  let uri = Services.io.newFileURI(commonFile);
  Services.scriptloader.loadSubScript(uri.spec, this);
}

// Put any other stuff relative to this test folder below.

const TITLE_SEARCH_ENGINE_SEPARATOR = " \u00B7\u2013\u00B7 ";

async function cleanup() {
  Services.prefs.clearUserPref("browser.urlbar.autocomplete.enabled");
  Services.prefs.clearUserPref("browser.urlbar.autoFill");
  Services.prefs.clearUserPref("browser.urlbar.autoFill.typed");
  Services.prefs.clearUserPref("browser.urlbar.autoFill.searchEngines");
  let suggestPrefs = [
    "history",
    "bookmark",
    "history.onlyTyped",
    "openpage",
    "searches",
  ];
  for (let type of suggestPrefs) {
    Services.prefs.clearUserPref("browser.urlbar.suggest." + type);
  }
  Services.prefs.clearUserPref("browser.search.suggest.enabled");
  await PlacesUtils.bookmarks.eraseEverything();
  await PlacesTestUtils.clearHistory();
}
do_register_cleanup(cleanup);

/**
 * @param {Array} aSearches Array of AutoCompleteSearch names.
 */
function AutoCompleteInput(aSearches) {
  this.searches = aSearches;
}
AutoCompleteInput.prototype = {
  popup: {
    selectedIndex: -1,
    invalidate() {},
    QueryInterface: XPCOMUtils.generateQI([Ci.nsIAutoCompletePopup])
  },
  popupOpen: false,

  disableAutoComplete: false,
  completeDefaultIndex: true,
  completeSelectedIndex: true,
  forceComplete: false,

  minResultsForPopup: 0,
  maxRows: 0,

  showCommentColumn: false,
  showImageColumn: false,

  timeout: 10,
  searchParam: "",

  get searchCount() {
    return this.searches.length;
  },
  getSearchAt(aIndex) {
    return this.searches[aIndex];
  },

  textValue: "",
  // Text selection range
  _selStart: 0,
  _selEnd: 0,
  get selectionStart() {
    return this._selStart;
  },
  get selectionEnd() {
    return this._selEnd;
  },
  selectTextRange(aStart, aEnd) {
    this._selStart = aStart;
    this._selEnd = aEnd;
  },

  onSearchBegin() {},
  onSearchComplete() {},

  onTextEntered: () => false,
  onTextReverted: () => false,

  QueryInterface: XPCOMUtils.generateQI([Ci.nsIAutoCompleteInput])
}

<<<<<<< HEAD
/**
 * A helper for check_autocomplete to check a specific match against data from
 * the controller.
 *
 * @param {Object} match The expected match for the result, in the following form:
 * {
 *   uri: {nsIURI} The expected uri.
 *   title: {String} The title of the entry.
 *   tags: {String} The tags for the entry.
 *   style: {String} The style of the entry.
 * }
 * @param {Object} result The result to compare the result against with the same
 *                        properties as the match param.
 * @returns {boolean} Returns true if the result matches.
 */
function* _check_autocomplete_matches(match, result) {
=======
// A helper for check_autocomplete to check a specific match against data from
// the controller.
async function _check_autocomplete_matches(match, result) {
>>>>>>> 1fc10504
  let { uri, title, tags, style } = match;
  if (tags)
    title += " \u2013 " + tags.sort().join(", ");
  if (style)
    style = style.sort();
  else
    style = ["favicon"];

  do_print(`Checking against expected "${uri.spec}", "${title}"`);
  // Got a match on both uri and title?
  if (stripPrefix(uri.spec) != stripPrefix(result.value) || title != result.comment) {
    return false;
  }

  let actualStyle = result.style.split(/\s+/).sort();
  if (style)
    Assert.equal(actualStyle.toString(), style.toString(), "Match should have expected style");
  if (uri.spec.startsWith("moz-action:")) {
    Assert.ok(actualStyle.includes("action"), "moz-action results should always have 'action' in their style");
  }

  if (match.icon) {
    await compareFavicons(result.image, match.icon, "Match should have the expected icon");
  }

  return true;
}

<<<<<<< HEAD
/**
 * Helper function to test an autocomplete entry and check the resultant matches.
 *
 * @param {Object} test An object representing the test to run, in the following form:
 * {
 *   search: {String} The string to enter for autocompleting.
 *   searchParam: {String} The search parameters to apply to the
 *                         autocomplete search.
 *   matches: {Object[]} The expected results in match format. see
 *                       _check_autocomplete_matches.
 * }
 */
function* check_autocomplete(test) {
=======
async function check_autocomplete(test) {
>>>>>>> 1fc10504
  // At this point frecency could still be updating due to latest pages
  // updates.
  // This is not a problem in real life, but autocomplete tests should
  // return reliable resultsets, thus we have to wait.
  await PlacesTestUtils.promiseAsyncUpdates();

  // Make an AutoCompleteInput that uses our searches and confirms results.
  let input = new AutoCompleteInput(["unifiedcomplete"]);
  input.textValue = test.search;

  if (test.searchParam)
    input.searchParam = test.searchParam;

  // Caret must be at the end for autoFill to happen.
  let strLen = test.search.length;
  input.selectTextRange(strLen, strLen);
  Assert.equal(input.selectionStart, strLen, "Selection starts at end");
  Assert.equal(input.selectionEnd, strLen, "Selection ends at the end");

  let controller = Cc["@mozilla.org/autocomplete/controller;1"]
                     .getService(Ci.nsIAutoCompleteController);
  controller.input = input;

  let numSearchesStarted = 0;
  input.onSearchBegin = () => {
    do_print("onSearchBegin received");
    numSearchesStarted++;
  };
  let searchCompletePromise = new Promise(resolve => {
    input.onSearchComplete = () => {
      do_print("onSearchComplete received");
      resolve();
    }
  });
  let expectedSearches = 1;
  if (test.incompleteSearch) {
    controller.startSearch(test.incompleteSearch);
    expectedSearches++;
  }

  do_print("Searching for: '" + test.search + "'");
  controller.startSearch(test.search);
  await searchCompletePromise;

  Assert.equal(numSearchesStarted, expectedSearches, "All searches started");

  // Check to see the expected uris and titles match up. If 'enable-actions'
  // is specified, we check that the first specified match is the first
  // controller value (as this is the "special" always selected item), but the
  // rest can match in any order.
  // If 'enable-actions' is not specified, they can match in any order.
  if (test.matches) {
    // Do not modify the test original matches.
    let matches = test.matches.slice();

    if (matches.length) {
      let firstIndexToCheck = 0;
      if (test.searchParam && test.searchParam.includes("enable-actions")) {
        firstIndexToCheck = 1;
        do_print("Checking first match is first autocomplete entry")
        let result = {
          value: controller.getValueAt(0),
          comment: controller.getCommentAt(0),
          style: controller.getStyleAt(0),
          image: controller.getImageAt(0),
        }
        do_print(`First match is "${result.value}", "${result.comment}"`);
        Assert.ok(await _check_autocomplete_matches(matches[0], result), "first item is correct");
        do_print("Checking rest of the matches");
      }

      for (let i = firstIndexToCheck; i < controller.matchCount; i++) {
        let result = {
          value: controller.getValueAt(i),
          comment: controller.getCommentAt(i),
          style: controller.getStyleAt(i),
          image: controller.getImageAt(i),
        }
        do_print(`Found value: "${result.value}", comment: "${result.comment}", style: "${result.style}" in results...`);
        let lowerBound = test.checkSorting ? i : firstIndexToCheck;
        let upperBound = test.checkSorting ? i + 1 : matches.length;
        let found = false;
        for (let j = lowerBound; j < upperBound; ++j) {
          // Skip processed expected results
          if (matches[j] == undefined)
            continue;
          if (await _check_autocomplete_matches(matches[j], result)) {
            do_print("Got a match at index " + j + "!");
            // Make it undefined so we don't process it again
            matches[j] = undefined;
            found = true;
            break;
          }
        }

        if (!found)
          do_throw(`Didn't find the current result ("${result.value}", "${result.comment}") in matches`); // ' (Emacs syntax highlighting fix)
      }
    }

    Assert.equal(controller.matchCount, matches.length,
                 "Got as many results as expected");

    // If we expect results, make sure we got matches.
    do_check_eq(controller.searchStatus, matches.length ?
                Ci.nsIAutoCompleteController.STATUS_COMPLETE_MATCH :
                Ci.nsIAutoCompleteController.STATUS_COMPLETE_NO_MATCH);
  }

  if (test.autofilled) {
    // Check the autoFilled result.
    Assert.equal(input.textValue, test.autofilled,
                 "Autofilled value is correct");

    // Now force completion and check correct casing of the result.
    // This ensures the controller is able to do its magic case-preserving
    // stuff and correct replacement of the user's casing with result's one.
    controller.handleEnter(false);
    Assert.equal(input.textValue, test.completed,
                 "Completed value is correct");
  }
}

var addBookmark = async function(aBookmarkObj) {
  Assert.ok(!!aBookmarkObj.uri, "Bookmark object contains an uri");
  let parentId = aBookmarkObj.parentId ? aBookmarkObj.parentId
                                       : PlacesUtils.unfiledBookmarksFolderId;

  let bm = await PlacesUtils.bookmarks.insert({
    parentGuid: (await PlacesUtils.promiseItemGuid(parentId)),
    title: aBookmarkObj.title || "A bookmark",
    url: aBookmarkObj.uri
  });
  await PlacesUtils.promiseItemId(bm.guid);

  if (aBookmarkObj.keyword) {
    await PlacesUtils.keywords.insert({ keyword: aBookmarkObj.keyword,
                                        url: aBookmarkObj.uri.spec,
                                        postData: aBookmarkObj.postData
                                      });
  }

  if (aBookmarkObj.tags) {
    PlacesUtils.tagging.tagURI(aBookmarkObj.uri, aBookmarkObj.tags);
  }
};

function addOpenPages(aUri, aCount = 1, aUserContextId = 0) {
  let ac = Cc["@mozilla.org/autocomplete/search;1?name=unifiedcomplete"]
             .getService(Ci.mozIPlacesAutoComplete);
  for (let i = 0; i < aCount; i++) {
    ac.registerOpenPage(aUri, aUserContextId);
  }
}

function removeOpenPages(aUri, aCount = 1, aUserContextId = 0) {
  let ac = Cc["@mozilla.org/autocomplete/search;1?name=unifiedcomplete"]
             .getService(Ci.mozIPlacesAutoComplete);
  for (let i = 0; i < aCount; i++) {
    ac.unregisterOpenPage(aUri, aUserContextId);
  }
}

function changeRestrict(aType, aChar) {
  let branch = "browser.urlbar.";
  // "title" and "url" are different from everything else, so special case them.
  if (aType == "title" || aType == "url")
    branch += "match.";
  else
    branch += "restrict.";

  do_print("changing restrict for " + aType + " to '" + aChar + "'");
  Services.prefs.setCharPref(branch + aType, aChar);
}

function resetRestrict(aType) {
  let branch = "browser.urlbar.";
  // "title" and "url" are different from everything else, so special case them.
  if (aType == "title" || aType == "url")
    branch += "match.";
  else
    branch += "restrict.";

  Services.prefs.clearUserPref(branch + aType);
}

/**
 * Strip prefixes from the URI that we don't care about for searching.
 *
 * @param {String} spec
 *        The text to modify.
 * @return {String} the modified spec.
 */
function stripPrefix(spec) {
  ["http://", "https://", "ftp://"].some(scheme => {
    if (spec.startsWith(scheme)) {
      spec = spec.slice(scheme.length);
      return true;
    }
    return false;
  });

  if (spec.startsWith("www.")) {
    spec = spec.slice(4);
  }
  return spec;
}

function makeActionURI(action, params) {
  let encodedParams = {};
  for (let key in params) {
    encodedParams[key] = encodeURIComponent(params[key]);
  }
  let url = "moz-action:" + action + "," + JSON.stringify(encodedParams);
  return NetUtil.newURI(url);
}

// Creates a full "match" entry for a search result, suitable for passing as
// an entry to check_autocomplete.
function makeSearchMatch(input, extra = {}) {
  // Note that counter-intuitively, the order the object properties are defined
  // in the object passed to makeActionURI is important for check_autocomplete
  // to match them :(
  let params = {
    engineName: extra.engineName || "MozSearch",
    input,
    searchQuery: "searchQuery" in extra ? extra.searchQuery : input,
  };
  if ("alias" in extra) {
    // May be undefined, which is expected, but in that case make sure it's not
    // included in the params of the moz-action URL.
    params.alias = extra.alias;
  }
  let style = [ "action", "searchengine" ];
  if ("style" in extra && Array.isArray(extra.style)) {
    style.push(...extra.style);
  }
  if (extra.heuristic) {
    style.push("heuristic");
  }
  return {
    uri: makeActionURI("searchengine", params),
    title: params.engineName,
    style,
  }
}

// Creates a full "match" entry for a search result, suitable for passing as
// an entry to check_autocomplete.
function makeVisitMatch(input, url, extra = {}) {
  // Note that counter-intuitively, the order the object properties are defined
  // in the object passed to makeActionURI is important for check_autocomplete
  // to match them :(
  let params = {
    url,
    input,
  }
  let style = [ "action", "visiturl" ];
  if (extra.heuristic) {
    style.push("heuristic");
  }
  return {
    uri: makeActionURI("visiturl", params),
    title: extra.title || url,
    style,
  }
}

function makeSwitchToTabMatch(url, extra = {}) {
  return {
    uri: makeActionURI("switchtab", {url}),
    title: extra.title || url,
    style: [ "action", "switchtab" ],
  }
}

function makeExtensionMatch(extra = {}) {
  let style = [ "action", "extension" ];
  if (extra.heuristic) {
    style.push("heuristic");
  }

  return {
    uri: makeActionURI("extension", {
      content: extra.content,
      keyword: extra.keyword,
    }),
    title: extra.description,
    style,
  };
}

function makeTestServer(port = -1) {
  let httpServer = new HttpServer();
  httpServer.start(port);
  do_register_cleanup(() => httpServer.stop(() => {}));
  return httpServer;
}

async function addTestEngine(basename, httpServer = undefined) {
  httpServer = httpServer || makeTestServer();
  httpServer.registerDirectory("/", do_get_cwd());
  let dataUrl =
    "http://localhost:" + httpServer.identity.primaryPort + "/data/";

  do_print("Adding engine: " + basename);
  return await new Promise(resolve => {
    Services.obs.addObserver(function obs(subject, topic, data) {
      let engine = subject.QueryInterface(Ci.nsISearchEngine);
      do_print("Observed " + data + " for " + engine.name);
      if (data != "engine-added" || engine.name != basename) {
        return;
      }

      Services.obs.removeObserver(obs, "browser-search-engine-modified");
      do_register_cleanup(() => Services.search.removeEngine(engine));
      resolve(engine);
    }, "browser-search-engine-modified");

    do_print("Adding engine from URL: " + dataUrl + basename);
    Services.search.addEngine(dataUrl + basename, null, null, false);
  });
}

// Ensure we have a default search engine and the keyword.enabled preference
// set.
add_task(async function ensure_search_engine() {
  // keyword.enabled is necessary for the tests to see keyword searches.
  Services.prefs.setBoolPref("keyword.enabled", true);

  // Initialize the search service, but first set this geo IP pref to a dummy
  // string.  When the search service is initialized, it contacts the URI named
  // in this pref, which breaks the test since outside connections aren't
  // allowed.
  let geoPref = "browser.search.geoip.url";
  Services.prefs.setCharPref(geoPref, "");
  do_register_cleanup(() => Services.prefs.clearUserPref(geoPref));
  await new Promise(resolve => {
    Services.search.init(resolve);
  });

  // Remove any existing engines before adding ours.
  for (let engine of Services.search.getEngines()) {
    Services.search.removeEngine(engine);
  }
  Services.search.addEngineWithDetails("MozSearch", "", "", "", "GET",
                                       "http://s.example.com/search");
  let engine = Services.search.getEngineByName("MozSearch");
  Services.search.currentEngine = engine;
});<|MERGE_RESOLUTION|>--- conflicted
+++ resolved
@@ -104,7 +104,6 @@
   QueryInterface: XPCOMUtils.generateQI([Ci.nsIAutoCompleteInput])
 }
 
-<<<<<<< HEAD
 /**
  * A helper for check_autocomplete to check a specific match against data from
  * the controller.
@@ -120,12 +119,7 @@
  *                        properties as the match param.
  * @returns {boolean} Returns true if the result matches.
  */
-function* _check_autocomplete_matches(match, result) {
-=======
-// A helper for check_autocomplete to check a specific match against data from
-// the controller.
 async function _check_autocomplete_matches(match, result) {
->>>>>>> 1fc10504
   let { uri, title, tags, style } = match;
   if (tags)
     title += " \u2013 " + tags.sort().join(", ");
@@ -154,7 +148,6 @@
   return true;
 }
 
-<<<<<<< HEAD
 /**
  * Helper function to test an autocomplete entry and check the resultant matches.
  *
@@ -167,10 +160,7 @@
  *                       _check_autocomplete_matches.
  * }
  */
-function* check_autocomplete(test) {
-=======
 async function check_autocomplete(test) {
->>>>>>> 1fc10504
   // At this point frecency could still be updating due to latest pages
   // updates.
   // This is not a problem in real life, but autocomplete tests should
