--- conflicted
+++ resolved
@@ -46,10 +46,7 @@
 #include "frontend/Parser.h"
 
 #include "jsobjinlines.h"
-<<<<<<< HEAD
-=======
 #include "jsfuninlines.h"
->>>>>>> 2d26cc32
 
 using namespace js;
 using namespace js::frontend;
