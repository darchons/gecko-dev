--- conflicted
+++ resolved
@@ -4147,8 +4147,6 @@
   MOZ_DEBUG=)
 
 MOZ_DEBUG_ENABLE_DEFS="-DDEBUG -D_DEBUG -DTRACING"
-<<<<<<< HEAD
-=======
 MOZ_ARG_WITH_STRING(debug-label,
 [  --with-debug-label=LABELS
                            Enabled the use of DEBUG_label ifdefs
@@ -4157,7 +4155,6 @@
     MOZ_DEBUG_ENABLE_DEFS="$MOZ_DEBUG_ENABLE_DEFS -DDEBUG_${option}"
 done])
 
->>>>>>> 903c9e58
 
 MOZ_DEBUG_DISABLE_DEFS="-DNDEBUG -DTRIMMED"
 
