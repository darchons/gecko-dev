/* -*- Mode: C++; tab-width: 8; indent-tabs-mode: nil; c-basic-offset: 4 -*-
 * vim: set ts=8 sw=4 et tw=78:
 *
 * This Source Code Form is subject to the terms of the Mozilla Public
 * License, v. 2.0. If a copy of the MPL was not distributed with this
 * file, You can obtain one at http://mozilla.org/MPL/2.0/. */

/*
 * JS standard exception implementation.
 */
#include <stdlib.h>
#include <string.h>

#include "mozilla/Util.h"

#include "jstypes.h"
#include "jsutil.h"
#include "jsprf.h"
#include "jsapi.h"
#include "jscntxt.h"
#include "jsversion.h"
#include "jsexn.h"
#include "jsfun.h"
#include "jsgc.h"
#include "jsinterp.h"
#include "jsnum.h"
#include "jsobj.h"
#include "jsopcode.h"
#include "jsscope.h"
#include "jsscript.h"
#include "jswrapper.h"

#include "gc/Marking.h"
#include "vm/GlobalObject.h"
#include "vm/StringBuffer.h"

#include "jsinferinlines.h"
#include "jsobjinlines.h"

#include "vm/Stack-inl.h"
#include "vm/String-inl.h"

using namespace mozilla;
using namespace js;
using namespace js::gc;
using namespace js::types;

/* Forward declarations for ErrorClass's initializer. */
static JSBool
Exception(JSContext *cx, unsigned argc, Value *vp);

static void
exn_trace(JSTracer *trc, JSObject *obj);

static void
exn_finalize(FreeOp *fop, JSObject *obj);

static JSBool
exn_resolve(JSContext *cx, HandleObject obj, HandleId id, unsigned flags,
            MutableHandleObject objp);

Class js::ErrorClass = {
    js_Error_str,
    JSCLASS_HAS_PRIVATE | JSCLASS_IMPLEMENTS_BARRIERS | JSCLASS_NEW_RESOLVE |
    JSCLASS_HAS_CACHED_PROTO(JSProto_Error),
    JS_PropertyStub,         /* addProperty */
    JS_PropertyStub,         /* delProperty */
    JS_PropertyStub,         /* getProperty */
    JS_StrictPropertyStub,   /* setProperty */
    JS_EnumerateStub,
    (JSResolveOp)exn_resolve,
    JS_ConvertStub,
    exn_finalize,
    NULL,                 /* checkAccess */
    NULL,                 /* call        */
    NULL,                 /* construct   */
    NULL,                 /* hasInstance */
    exn_trace
};

template <typename T>
struct JSStackTraceElemImpl
{
    T                   funName;
    const char          *filename;
    unsigned            ulineno;
};

typedef JSStackTraceElemImpl<HeapPtrString> JSStackTraceElem;
typedef JSStackTraceElemImpl<JSString *>    JSStackTraceStackElem;

struct JSExnPrivate
{
    /* A copy of the JSErrorReport originally generated. */
    JSErrorReport       *errorReport;
    js::HeapPtrString   message;
    js::HeapPtrString   filename;
    unsigned            lineno;
    size_t              stackDepth;
    int                 exnType;
    JSStackTraceElem    stackElems[1];
};

static JSString *
StackTraceToString(JSContext *cx, JSExnPrivate *priv);

static JSErrorReport *
CopyErrorReport(JSContext *cx, JSErrorReport *report)
{
    /*
     * We use a single malloc block to make a deep copy of JSErrorReport with
     * the following layout:
     *   JSErrorReport
     *   array of copies of report->messageArgs
     *   jschar array with characters for all messageArgs
     *   jschar array with characters for ucmessage
     *   jschar array with characters for uclinebuf and uctokenptr
     *   char array with characters for linebuf and tokenptr
     *   char array with characters for filename
     * Such layout together with the properties enforced by the following
     * asserts does not need any extra alignment padding.
     */
    JS_STATIC_ASSERT(sizeof(JSErrorReport) % sizeof(const char *) == 0);
    JS_STATIC_ASSERT(sizeof(const char *) % sizeof(jschar) == 0);

    size_t filenameSize;
    size_t linebufSize;
    size_t uclinebufSize;
    size_t ucmessageSize;
    size_t i, argsArraySize, argsCopySize, argSize;
    size_t mallocSize;
    JSErrorReport *copy;
    uint8_t *cursor;

#define JS_CHARS_SIZE(jschars) ((js_strlen(jschars) + 1) * sizeof(jschar))

    filenameSize = report->filename ? strlen(report->filename) + 1 : 0;
    linebufSize = report->linebuf ? strlen(report->linebuf) + 1 : 0;
    uclinebufSize = report->uclinebuf ? JS_CHARS_SIZE(report->uclinebuf) : 0;
    ucmessageSize = 0;
    argsArraySize = 0;
    argsCopySize = 0;
    if (report->ucmessage) {
        ucmessageSize = JS_CHARS_SIZE(report->ucmessage);
        if (report->messageArgs) {
            for (i = 0; report->messageArgs[i]; ++i)
                argsCopySize += JS_CHARS_SIZE(report->messageArgs[i]);

            /* Non-null messageArgs should have at least one non-null arg. */
            JS_ASSERT(i != 0);
            argsArraySize = (i + 1) * sizeof(const jschar *);
        }
    }

    /*
     * The mallocSize can not overflow since it represents the sum of the
     * sizes of already allocated objects.
     */
    mallocSize = sizeof(JSErrorReport) + argsArraySize + argsCopySize +
                 ucmessageSize + uclinebufSize + linebufSize + filenameSize;
    cursor = (uint8_t *)cx->malloc_(mallocSize);
    if (!cursor)
        return NULL;

    copy = (JSErrorReport *)cursor;
    memset(cursor, 0, sizeof(JSErrorReport));
    cursor += sizeof(JSErrorReport);

    if (argsArraySize != 0) {
        copy->messageArgs = (const jschar **)cursor;
        cursor += argsArraySize;
        for (i = 0; report->messageArgs[i]; ++i) {
            copy->messageArgs[i] = (const jschar *)cursor;
            argSize = JS_CHARS_SIZE(report->messageArgs[i]);
            js_memcpy(cursor, report->messageArgs[i], argSize);
            cursor += argSize;
        }
        copy->messageArgs[i] = NULL;
        JS_ASSERT(cursor == (uint8_t *)copy->messageArgs[0] + argsCopySize);
    }

    if (report->ucmessage) {
        copy->ucmessage = (const jschar *)cursor;
        js_memcpy(cursor, report->ucmessage, ucmessageSize);
        cursor += ucmessageSize;
    }

    if (report->uclinebuf) {
        copy->uclinebuf = (const jschar *)cursor;
        js_memcpy(cursor, report->uclinebuf, uclinebufSize);
        cursor += uclinebufSize;
        if (report->uctokenptr) {
            copy->uctokenptr = copy->uclinebuf + (report->uctokenptr -
                                                  report->uclinebuf);
        }
    }

    if (report->linebuf) {
        copy->linebuf = (const char *)cursor;
        js_memcpy(cursor, report->linebuf, linebufSize);
        cursor += linebufSize;
        if (report->tokenptr) {
            copy->tokenptr = copy->linebuf + (report->tokenptr -
                                              report->linebuf);
        }
    }

    if (report->filename) {
        copy->filename = (const char *)cursor;
        js_memcpy(cursor, report->filename, filenameSize);
    }
    JS_ASSERT(cursor + filenameSize == (uint8_t *)copy + mallocSize);

    /* HOLD called by the destination error object. */
    copy->originPrincipals = report->originPrincipals;

    /* Copy non-pointer members. */
    copy->lineno = report->lineno;
    copy->errorNumber = report->errorNumber;
    copy->exnType = report->exnType;

    /* Note that this is before it gets flagged with JSREPORT_EXCEPTION */
    copy->flags = report->flags;

#undef JS_CHARS_SIZE
    return copy;
}

struct SuppressErrorsGuard
{
    JSContext *cx;
    JSErrorReporter prevReporter;
    JSExceptionState *prevState;

    SuppressErrorsGuard(JSContext *cx)
      : cx(cx),
        prevReporter(JS_SetErrorReporter(cx, NULL)),
        prevState(JS_SaveExceptionState(cx))
    {}

    ~SuppressErrorsGuard()
    {
        JS_RestoreExceptionState(cx, prevState);
        JS_SetErrorReporter(cx, prevReporter);
    }
};

static void
SetExnPrivate(JSContext *cx, JSObject *exnObject, JSExnPrivate *priv);

static bool
InitExnPrivate(JSContext *cx, HandleObject exnObject, HandleString message,
               HandleString filename, unsigned lineno, JSErrorReport *report, int exnType)
{
    JS_ASSERT(exnObject->isError());
    JS_ASSERT(!exnObject->getPrivate());

    JSCheckAccessOp checkAccess = cx->runtime->securityCallbacks->checkObjectAccess;

    Vector<JSStackTraceStackElem> frames(cx);
    {
        SuppressErrorsGuard seg(cx);
<<<<<<< HEAD
        for (ScriptFrameIter i(cx); !i.done(); ++i) {
=======
        for (NonBuiltinScriptFrameIter i(cx); !i.done(); ++i) {
            StackFrame *fp = i.fp();
>>>>>>> aba4cb5a

            /* Ask the crystal CAPS ball whether we can see across compartments. */
            if (checkAccess && i.isNonEvalFunctionFrame()) {
                Value v = NullValue();
                RootedId callerid(cx, NameToId(cx->runtime->atomState.callerAtom));
                Rooted<JSObject*> obj(cx, i.callee());
                if (!checkAccess(cx, obj, callerid, JSACC_READ, &v))
                    break;
            }

            if (!frames.growBy(1))
                return false;
            JSStackTraceStackElem &frame = frames.back();
            if (i.isNonEvalFunctionFrame()) {
                JSAtom *atom = i.callee()->atom ? i.callee()->atom : cx->runtime->emptyString;
                frame.funName = atom;
            } else {
                frame.funName = NULL;
            }
            const char *cfilename = i.script()->filename;
            if (!cfilename)
                cfilename = "";
            frame.filename = SaveScriptFilename(cx, cfilename);
            if (!frame.filename)
                return false;
            frame.ulineno = PCToLineNumber(i.script(), i.pc());
        }
    }

    /* Do not need overflow check: the vm stack is already bigger. */
    JS_STATIC_ASSERT(sizeof(JSStackTraceElem) <= sizeof(StackFrame));

    size_t nbytes = offsetof(JSExnPrivate, stackElems) +
                    frames.length() * sizeof(JSStackTraceElem);

    JSExnPrivate *priv = (JSExnPrivate *)cx->malloc_(nbytes);
    if (!priv)
        return false;

    /* Initialize to zero so that write barriers don't witness undefined values. */
    memset(priv, 0, nbytes);

    if (report) {
        /*
         * Construct a new copy of the error report struct. We can't use the
         * error report struct that was passed in, because it's allocated on
         * the stack, and also because it may point to transient data in the
         * TokenStream.
         */
        priv->errorReport = CopyErrorReport(cx, report);
        if (!priv->errorReport) {
            cx->free_(priv);
            return false;
        }
    } else {
        priv->errorReport = NULL;
    }

    priv->message.init(message);
    priv->filename.init(filename);
    priv->lineno = lineno;
    priv->stackDepth = frames.length();
    priv->exnType = exnType;
    for (size_t i = 0; i < frames.length(); ++i) {
        priv->stackElems[i].funName.init(frames[i].funName);
        priv->stackElems[i].filename = frames[i].filename;
        priv->stackElems[i].ulineno = frames[i].ulineno;
    }

    SetExnPrivate(cx, exnObject, priv);
    return true;
}

static inline JSExnPrivate *
GetExnPrivate(JSObject *obj)
{
    JS_ASSERT(obj->isError());
    return (JSExnPrivate *) obj->getPrivate();
}

static void
exn_trace(JSTracer *trc, JSObject *obj)
{
    if (JSExnPrivate *priv = GetExnPrivate(obj)) {
        if (priv->message)
            MarkString(trc, &priv->message, "exception message");
        if (priv->filename)
            MarkString(trc, &priv->filename, "exception filename");

        for (size_t i = 0; i != priv->stackDepth; ++i) {
            JSStackTraceElem &elem = priv->stackElems[i];
            if (elem.funName)
                MarkString(trc, &elem.funName, "stack trace function name");
            if (IS_GC_MARKING_TRACER(trc) && elem.filename)
                MarkScriptFilename(trc->runtime, elem.filename);
        }
    }
}

/* NB: An error object's private must be set through this function. */
static void
SetExnPrivate(JSContext *cx, JSObject *exnObject, JSExnPrivate *priv)
{
    JS_ASSERT(!exnObject->getPrivate());
    JS_ASSERT(exnObject->isError());
    if (JSErrorReport *report = priv->errorReport) {
        if (JSPrincipals *prin = report->originPrincipals)
            JS_HoldPrincipals(prin);
    }
    exnObject->setPrivate(priv);
}

static void
exn_finalize(FreeOp *fop, JSObject *obj)
{
    if (JSExnPrivate *priv = GetExnPrivate(obj)) {
        if (JSErrorReport *report = priv->errorReport) {
            /* HOLD called by SetExnPrivate. */
            if (JSPrincipals *prin = report->originPrincipals)
                JS_DropPrincipals(fop->runtime(), prin);
            fop->free_(report);
        }
        fop->free_(priv);
    }
}

static JSBool
exn_resolve(JSContext *cx, HandleObject obj, HandleId id, unsigned flags,
            MutableHandleObject objp)
{
    JSExnPrivate *priv;
    JSString *str;
    JSAtom *atom;
    JSString *stack;
    const char *prop;
    jsval v;
    unsigned attrs;

    objp.set(NULL);
    priv = GetExnPrivate(obj);
    if (priv && JSID_IS_ATOM(id)) {
        str = JSID_TO_STRING(id);

        atom = cx->runtime->atomState.messageAtom;
        if (str == atom) {
            prop = js_message_str;

            /*
             * Per ES5 15.11.1.1, if Error is called with no argument or with
             * undefined as the argument, it returns an Error object with no
             * own message property.
             */
            if (!priv->message)
                return true;

            v = STRING_TO_JSVAL(priv->message);
            attrs = 0;
            goto define;
        }

        atom = cx->runtime->atomState.fileNameAtom;
        if (str == atom) {
            prop = js_fileName_str;
            v = STRING_TO_JSVAL(priv->filename);
            attrs = JSPROP_ENUMERATE;
            goto define;
        }

        atom = cx->runtime->atomState.lineNumberAtom;
        if (str == atom) {
            prop = js_lineNumber_str;
            v = INT_TO_JSVAL(priv->lineno);
            attrs = JSPROP_ENUMERATE;
            goto define;
        }

        atom = cx->runtime->atomState.stackAtom;
        if (str == atom) {
            stack = StackTraceToString(cx, priv);
            if (!stack)
                return false;

            prop = js_stack_str;
            v = STRING_TO_JSVAL(stack);
            attrs = JSPROP_ENUMERATE;
            goto define;
        }
    }
    return true;

  define:
    if (!JS_DefineProperty(cx, obj, prop, v, NULL, NULL, attrs))
        return false;
    objp.set(obj);
    return true;
}

JSErrorReport *
js_ErrorFromException(JSContext *cx, jsval exn)
{
    JSObject *obj;
    JSExnPrivate *priv;

    if (JSVAL_IS_PRIMITIVE(exn))
        return NULL;
    obj = JSVAL_TO_OBJECT(exn);
    if (!obj->isError())
        return NULL;
    priv = GetExnPrivate(obj);
    if (!priv)
        return NULL;
    return priv->errorReport;
}

static JSString *
StackTraceToString(JSContext *cx, JSExnPrivate *priv)
{
    StringBuffer sb(cx);

    JSStackTraceElem *element = priv->stackElems, *end = element + priv->stackDepth;
    for (; element < end; element++) {
        /* Try to reserve required space upfront, so we don't fail inbetween. */
        size_t length = ((element->funName ? element->funName->length() : 0) +
                         (element->filename ? strlen(element->filename) * 2 : 0) +
                         13); /* "@" + ":" + "4294967295" + "\n" */

        if (!sb.reserve(length) || sb.length() > JS_BIT(20))
            break; /* Return as much as we got. */

        if (element->funName) {
            if (!sb.append(element->funName))
                return NULL;
        }
        if (!sb.append('@'))
            return NULL;
        if (element->filename) {
            if (!sb.appendInflated(element->filename, strlen(element->filename)))
                return NULL;
        }
        if (!sb.append(':') || !NumberValueToStringBuffer(cx, NumberValue(element->ulineno), sb) || 
            !sb.append('\n'))
        {
            return NULL;
        }
    }

    return sb.finishString();
}

/* XXXbe Consolidate the ugly truth that we don't treat filename as UTF-8
         with these two functions. */
static JSString *
FilenameToString(JSContext *cx, const char *filename)
{
    return JS_NewStringCopyZ(cx, filename);
}

static JSBool
Exception(JSContext *cx, unsigned argc, Value *vp)
{
    CallArgs args = CallArgsFromVp(argc, vp);

    /*
     * ECMA ed. 3, 15.11.1 requires Error, etc., to construct even when
     * called as functions, without operator new.  But as we do not give
     * each constructor a distinct JSClass, whose .name member is used by
     * NewNativeClassInstance to find the class prototype, we must get the
     * class prototype ourselves.
     */
    RootedValue protov(cx);
    if (!args.callee().getProperty(cx, cx->runtime->atomState.classPrototypeAtom, &protov))
        return false;

    if (!protov.isObject()) {
        JS_ReportErrorNumber(cx, js_GetErrorMessage, NULL, JSMSG_BAD_PROTOTYPE, "Error");
        return false;
    }

    JSObject *errProto = &protov.toObject();
    RootedObject obj(cx, NewObjectWithGivenProto(cx, &ErrorClass, errProto, NULL));
    if (!obj)
        return false;

    /* Set the 'message' property. */
    RootedString message(cx);
    if (args.hasDefined(0)) {
        message = ToString(cx, args[0]);
        if (!message)
            return false;
        args[0].setString(message);
    } else {
        message = NULL;
    }

    /* Find the scripted caller. */
    NonBuiltinScriptFrameIter iter(cx);

    /* XXX StackIter should not point directly to scripts. */
    SkipRoot skip(cx, &iter);

    /* Set the 'fileName' property. */
    RootedString filename(cx);
    if (args.length() > 1) {
        filename = ToString(cx, args[1]);
        if (!filename)
            return false;
        args[1].setString(filename);
    } else {
        filename = cx->runtime->emptyString;
        if (!iter.done()) {
            if (const char *cfilename = iter.script()->filename) {
                filename = FilenameToString(cx, cfilename);
                if (!filename)
                    return false;
            }
        }
    }

    /* Set the 'lineNumber' property. */
    uint32_t lineno;
    if (args.length() > 2) {
        if (!ToUint32(cx, args[2], &lineno))
            return false;
    } else {
        lineno = iter.done() ? 0 : PCToLineNumber(iter.script(), iter.pc());
    }

    int exnType = args.callee().toFunction()->getExtendedSlot(0).toInt32();
    if (!InitExnPrivate(cx, obj, message, filename, lineno, NULL, exnType))
        return false;

    args.rval().setObject(*obj);
    return true;
}

/* ES5 15.11.4.4 (NB: with subsequent errata). */
static JSBool
exn_toString(JSContext *cx, unsigned argc, Value *vp)
{
    JS_CHECK_RECURSION(cx, return false);
    CallArgs args = CallArgsFromVp(argc, vp);

    /* Step 2. */
    if (!args.thisv().isObject()) {
        JS_ReportErrorNumber(cx, js_GetErrorMessage, NULL, JSMSG_BAD_PROTOTYPE, "Error");
        return false;
    }

    /* Step 1. */
    RootedObject obj(cx, &args.thisv().toObject());

    /* Step 3. */
    RootedValue nameVal(cx);
    if (!obj->getProperty(cx, cx->runtime->atomState.nameAtom, &nameVal))
        return false;

    /* Step 4. */
    RootedString name(cx);
    if (nameVal.isUndefined()) {
        name = CLASS_NAME(cx, Error);
    } else {
        name = ToString(cx, nameVal);
        if (!name)
            return false;
    }

    /* Step 5. */
    RootedValue msgVal(cx);
    if (!obj->getProperty(cx, cx->runtime->atomState.messageAtom, &msgVal))
        return false;

    /* Step 6. */
    JSString *message;
    if (msgVal.isUndefined()) {
        message = cx->runtime->emptyString;
    } else {
        message = ToString(cx, msgVal);
        if (!message)
            return false;
    }

    /* Step 7. */
    if (name->empty() && message->empty()) {
        args.rval().setString(CLASS_NAME(cx, Error));
        return true;
    }

    /* Step 8. */
    if (name->empty()) {
        args.rval().setString(message);
        return true;
    }

    /* Step 9. */
    if (message->empty()) {
        args.rval().setString(name);
        return true;
    }

    /* Step 10. */
    StringBuffer sb(cx);
    if (!sb.append(name) || !sb.append(": ") || !sb.append(message))
        return false;

    JSString *str = sb.finishString();
    if (!str)
        return false;
    args.rval().setString(str);
    return true;
}

#if JS_HAS_TOSOURCE
/*
 * Return a string that may eval to something similar to the original object.
 */
static JSBool
exn_toSource(JSContext *cx, unsigned argc, Value *vp)
{
    JS_CHECK_RECURSION(cx, return false);
    CallArgs args = CallArgsFromVp(argc, vp);

    RootedObject obj(cx, ToObject(cx, args.thisv()));
    if (!obj)
        return false;

    RootedValue nameVal(cx);
    RootedString name(cx);
    if (!obj->getProperty(cx, cx->runtime->atomState.nameAtom, &nameVal) ||
        !(name = ToString(cx, nameVal)))
    {
        return false;
    }

    RootedValue messageVal(cx);
    RootedString message(cx);
    if (!obj->getProperty(cx, cx->runtime->atomState.messageAtom, &messageVal) ||
        !(message = js_ValueToSource(cx, messageVal)))
    {
        return false;
    }

    RootedValue filenameVal(cx);
    RootedString filename(cx);
    if (!obj->getProperty(cx, cx->runtime->atomState.fileNameAtom, &filenameVal) ||
        !(filename = js_ValueToSource(cx, filenameVal)))
    {
        return false;
    }

    RootedValue linenoVal(cx);
    uint32_t lineno;
    if (!obj->getProperty(cx, cx->runtime->atomState.lineNumberAtom, &linenoVal) ||
        !ToUint32(cx, linenoVal, &lineno))
    {
        return false;
    }

    StringBuffer sb(cx);
    if (!sb.append("(new ") || !sb.append(name) || !sb.append("("))
        return false;

    if (!sb.append(message))
        return false;

    if (!filename->empty()) {
        if (!sb.append(", ") || !sb.append(filename))
            return false;
    }
    if (lineno != 0) {
        /* We have a line, but no filename, add empty string */
        if (filename->empty() && !sb.append(", \"\""))
                return false;

        JSString *linenumber = ToString(cx, linenoVal);
        if (!linenumber)
            return false;
        if (!sb.append(", ") || !sb.append(linenumber))
            return false;
    }

    if (!sb.append("))"))
        return false;

    JSString *str = sb.finishString();
    if (!str)
        return false;
    args.rval().setString(str);
    return true;
}
#endif

static JSFunctionSpec exception_methods[] = {
#if JS_HAS_TOSOURCE
    JS_FN(js_toSource_str,   exn_toSource,           0,0),
#endif
    JS_FN(js_toString_str,   exn_toString,           0,0),
    JS_FS_END
};

/* JSProto_ ordering for exceptions shall match JSEXN_ constants. */
JS_STATIC_ASSERT(JSEXN_ERR == 0);
JS_STATIC_ASSERT(JSProto_Error + JSEXN_INTERNALERR  == JSProto_InternalError);
JS_STATIC_ASSERT(JSProto_Error + JSEXN_EVALERR      == JSProto_EvalError);
JS_STATIC_ASSERT(JSProto_Error + JSEXN_RANGEERR     == JSProto_RangeError);
JS_STATIC_ASSERT(JSProto_Error + JSEXN_REFERENCEERR == JSProto_ReferenceError);
JS_STATIC_ASSERT(JSProto_Error + JSEXN_SYNTAXERR    == JSProto_SyntaxError);
JS_STATIC_ASSERT(JSProto_Error + JSEXN_TYPEERR      == JSProto_TypeError);
JS_STATIC_ASSERT(JSProto_Error + JSEXN_URIERR       == JSProto_URIError);

static JSObject *
InitErrorClass(JSContext *cx, Handle<GlobalObject*> global, int type, HandleObject proto)
{
    JSProtoKey key = GetExceptionProtoKey(type);
    RootedAtom name(cx, cx->runtime->atomState.classAtoms[key]);
    RootedObject errorProto(cx, global->createBlankPrototypeInheriting(cx, &ErrorClass, *proto));
    if (!errorProto)
        return NULL;

    RootedValue nameValue(cx, StringValue(name));
    RootedValue zeroValue(cx, Int32Value(0));
    RootedValue empty(cx, StringValue(cx->runtime->emptyString));
    RootedId nameId(cx, NameToId(cx->runtime->atomState.nameAtom));
    RootedId messageId(cx, NameToId(cx->runtime->atomState.messageAtom));
    RootedId fileNameId(cx, NameToId(cx->runtime->atomState.fileNameAtom));
    RootedId lineNumberId(cx, NameToId(cx->runtime->atomState.lineNumberAtom));
    if (!DefineNativeProperty(cx, errorProto, nameId, nameValue,
                              JS_PropertyStub, JS_StrictPropertyStub, 0, 0, 0) ||
        !DefineNativeProperty(cx, errorProto, messageId, empty,
                              JS_PropertyStub, JS_StrictPropertyStub, 0, 0, 0) ||
        !DefineNativeProperty(cx, errorProto, fileNameId, empty,
                              JS_PropertyStub, JS_StrictPropertyStub, JSPROP_ENUMERATE, 0, 0) ||
        !DefineNativeProperty(cx, errorProto, lineNumberId, zeroValue,
                              JS_PropertyStub, JS_StrictPropertyStub, JSPROP_ENUMERATE, 0, 0))
    {
        return NULL;
    }

    /* Create the corresponding constructor. */
    RootedFunction ctor(cx, global->createConstructor(cx, Exception, name, 1,
                                                      JSFunction::ExtendedFinalizeKind));
    if (!ctor)
        return NULL;
    ctor->setExtendedSlot(0, Int32Value(int32_t(type)));

    if (!LinkConstructorAndPrototype(cx, ctor, errorProto))
        return NULL;

    if (!DefineConstructorAndPrototype(cx, global, key, ctor, errorProto))
        return NULL;

    JS_ASSERT(!errorProto->getPrivate());

    return errorProto;
}

JSObject *
js_InitExceptionClasses(JSContext *cx, JSObject *obj)
{
    JS_ASSERT(obj->isGlobal());
    JS_ASSERT(obj->isNative());

    Rooted<GlobalObject*> global(cx, &obj->asGlobal());

    RootedObject objectProto(cx, global->getOrCreateObjectPrototype(cx));
    if (!objectProto)
        return NULL;

    /* Initialize the base Error class first. */
    RootedObject errorProto(cx, InitErrorClass(cx, global, JSEXN_ERR, objectProto));
    if (!errorProto)
        return NULL;

    /* |Error.prototype| alone has method properties. */
    if (!DefinePropertiesAndBrand(cx, errorProto, NULL, exception_methods))
        return NULL;

    /* Define all remaining *Error constructors. */
    for (int i = JSEXN_ERR + 1; i < JSEXN_LIMIT; i++) {
        if (!InitErrorClass(cx, global, i, errorProto))
            return NULL;
    }

    return errorProto;
}

const JSErrorFormatString*
js_GetLocalizedErrorMessage(JSContext* cx, void *userRef, const char *locale,
                            const unsigned errorNumber)
{
    const JSErrorFormatString *errorString = NULL;

    if (cx->localeCallbacks && cx->localeCallbacks->localeGetErrorMessage) {
        errorString = cx->localeCallbacks
                        ->localeGetErrorMessage(userRef, locale, errorNumber);
    }
    if (!errorString)
        errorString = js_GetErrorMessage(userRef, locale, errorNumber);
    return errorString;
}

namespace js {

JS_FRIEND_API(const jschar*)
GetErrorTypeName(JSContext* cx, int16_t exnType)
{
    /*
     * JSEXN_INTERNALERR returns null to prevent that "InternalError: "
     * is prepended before "uncaught exception: "
     */
    if (exnType <= JSEXN_NONE || exnType >= JSEXN_LIMIT ||
        exnType == JSEXN_INTERNALERR)
    {
        return NULL;
    }
    JSProtoKey key = GetExceptionProtoKey(exnType);
    return cx->runtime->atomState.classAtoms[key]->chars();
}

} /* namespace js */

#if defined ( DEBUG_mccabe ) && defined ( PRINTNAMES )
/* For use below... get character strings for error name and exception name */
static struct exnname { char *name; char *exception; } errortoexnname[] = {
#define MSG_DEF(name, number, count, exception, format) \
    {#name, #exception},
#include "js.msg"
#undef MSG_DEF
};
#endif /* DEBUG */

struct AutoSetGeneratingError
{
    JSContext *cx;

    AutoSetGeneratingError(JSContext *cx)
        : cx(cx)
    {
        JS_ASSERT(!cx->generatingError);
        cx->generatingError = true;
    }

    ~AutoSetGeneratingError()
    {
        JS_ASSERT(cx->generatingError);
        cx->generatingError = false;
    }
};

JSBool
js_ErrorToException(JSContext *cx, const char *message, JSErrorReport *reportp,
                    JSErrorCallback callback, void *userRef)
{
    JSErrNum errorNumber;
    const JSErrorFormatString *errorString;
    JSExnType exn;
    jsval tv[4];

    /*
     * Tell our caller to report immediately if this report is just a warning.
     */
    JS_ASSERT(reportp);
    if (JSREPORT_IS_WARNING(reportp->flags))
        return false;

    /* Find the exception index associated with this error. */
    errorNumber = (JSErrNum) reportp->errorNumber;
    if (!callback || callback == js_GetErrorMessage)
        errorString = js_GetLocalizedErrorMessage(cx, NULL, NULL, errorNumber);
    else
        errorString = callback(userRef, NULL, errorNumber);
    exn = errorString ? (JSExnType) errorString->exnType : JSEXN_NONE;
    JS_ASSERT(exn < JSEXN_LIMIT);

#if defined( DEBUG_mccabe ) && defined ( PRINTNAMES )
    /* Print the error name and the associated exception name to stderr */
    fprintf(stderr, "%s\t%s\n",
            errortoexnname[errorNumber].name,
            errortoexnname[errorNumber].exception);
#endif

    /*
     * Return false (no exception raised) if no exception is associated
     * with the given error number.
     */
    if (exn == JSEXN_NONE)
        return false;

    /* Prevent infinite recursion. */
    if (cx->generatingError)
        return false;
    AutoScopedAssign<bool> asa(&cx->generatingError, true);

    /* Protect the newly-created strings below from nesting GCs. */
    PodArrayZero(tv);
    AutoArrayRooter tvr(cx, ArrayLength(tv), tv);

    /*
     * Try to get an appropriate prototype by looking up the corresponding
     * exception constructor name in the scope chain of the current context's
     * top stack frame, or in the global object if no frame is active.
     */
    RootedObject errProto(cx);
    if (!js_GetClassPrototype(cx, NullPtr(), GetExceptionProtoKey(exn), &errProto))
        return false;
    tv[0] = OBJECT_TO_JSVAL(errProto);

    RootedObject errObject(cx, NewObjectWithGivenProto(cx, &ErrorClass, errProto, NULL));
    if (!errObject)
        return false;
    tv[1] = OBJECT_TO_JSVAL(errObject);

    RootedString messageStr(cx, JS_NewStringCopyZ(cx, message));
    if (!messageStr)
        return false;
    tv[2] = STRING_TO_JSVAL(messageStr);

    RootedString filenameStr(cx, JS_NewStringCopyZ(cx, reportp->filename));
    if (!filenameStr)
        return false;
    tv[3] = STRING_TO_JSVAL(filenameStr);

    if (!InitExnPrivate(cx, errObject, messageStr, filenameStr,
                        reportp->lineno, reportp, exn)) {
        return false;
    }

    JS_SetPendingException(cx, OBJECT_TO_JSVAL(errObject));

    /* Flag the error report passed in to indicate an exception was raised. */
    reportp->flags |= JSREPORT_EXCEPTION;
    return true;
}

static bool
IsDuckTypedErrorObject(JSContext *cx, HandleObject exnObject, const char **filename_strp)
{
    JSBool found;
    if (!JS_HasProperty(cx, exnObject, js_message_str, &found) || !found)
        return false;

    const char *filename_str = *filename_strp;
    if (!JS_HasProperty(cx, exnObject, filename_str, &found) || !found) {
        /* DOMException duck quacks "filename" (all lowercase) */
        filename_str = "filename";
        if (!JS_HasProperty(cx, exnObject, filename_str, &found) || !found)
            return false;
    }

    if (!JS_HasProperty(cx, exnObject, js_lineNumber_str, &found) || !found)
        return false;

    *filename_strp = filename_str;
    return true;
}

JSBool
js_ReportUncaughtException(JSContext *cx)
{
    jsval roots[6];
    JSErrorReport *reportp, report;

    if (!JS_IsExceptionPending(cx))
        return true;

    RootedValue exn(cx);
    if (!JS_GetPendingException(cx, exn.address()))
        return false;

    PodArrayZero(roots);
    AutoArrayRooter tvr(cx, ArrayLength(roots), roots);

    /*
     * Because ToString below could error and an exception object could become
     * unrooted, we must root exnObject.  Later, if exnObject is non-null, we
     * need to root other intermediates, so allocate an operand stack segment
     * to protect all of these values.
     */
    RootedObject exnObject(cx);
    if (JSVAL_IS_PRIMITIVE(exn)) {
        exnObject = NULL;
    } else {
        exnObject = JSVAL_TO_OBJECT(exn);
        roots[0] = exn;
    }

    JS_ClearPendingException(cx);
    reportp = js_ErrorFromException(cx, exn);

    /* XXX L10N angels cry once again. see also everywhere else */
    RootedString str(cx, ToString(cx, exn));
    if (str)
        roots[1] = StringValue(str);

    const char *filename_str = js_fileName_str;
    JSAutoByteString filename;
    if (!reportp && exnObject &&
        (exnObject->isError() ||
         IsDuckTypedErrorObject(cx, exnObject, &filename_str)))
    {
        RootedString name(cx);
        if (JS_GetProperty(cx, exnObject, js_name_str, &roots[2]) &&
            JSVAL_IS_STRING(roots[2]))
        {
            name = JSVAL_TO_STRING(roots[2]);
        }

        RootedString msg(cx);
        if (JS_GetProperty(cx, exnObject, js_message_str, &roots[3]) &&
            JSVAL_IS_STRING(roots[3]))
        {
            msg = JSVAL_TO_STRING(roots[3]);
        }

        if (name && msg) {
            JSString *colon = JS_NewStringCopyZ(cx, ": ");
            if (!colon)
                return false;
            JSString *nameColon = JS_ConcatStrings(cx, name, colon);
            if (!nameColon)
                return false;
            str = JS_ConcatStrings(cx, nameColon, msg);
            if (!str)
                return false;
        } else if (name) {
            str = name;
        } else if (msg) {
            str = msg;
        }

        if (JS_GetProperty(cx, exnObject, filename_str, &roots[4])) {
            JSString *tmp = ToString(cx, roots[4]);
            if (tmp)
                filename.encode(cx, tmp);
        }

        uint32_t lineno;
        if (!JS_GetProperty(cx, exnObject, js_lineNumber_str, &roots[5]) ||
            !ToUint32(cx, roots[5], &lineno))
        {
            lineno = 0;
        }

        reportp = &report;
        PodZero(&report);
        report.filename = filename.ptr();
        report.lineno = (unsigned) lineno;
        report.exnType = int16_t(JSEXN_NONE);
        if (str) {
            if (JSFixedString *fixed = str->ensureFixed(cx))
                report.ucmessage = fixed->chars();
        }
    }

    JSAutoByteString bytesStorage;
    const char *bytes = NULL;
    if (str)
        bytes = bytesStorage.encode(cx, str);
    if (!bytes)
        bytes = "unknown (can't convert to string)";

    if (!reportp) {
        JS_ReportErrorNumber(cx, js_GetErrorMessage, NULL,
                             JSMSG_UNCAUGHT_EXCEPTION, bytes);
    } else {
        /* Flag the error as an exception. */
        reportp->flags |= JSREPORT_EXCEPTION;

        /* Pass the exception object. */
        JS_SetPendingException(cx, exn);
        js_ReportErrorAgain(cx, bytes, reportp);
        JS_ClearPendingException(cx);
    }

    return true;
}

extern JSObject *
js_CopyErrorObject(JSContext *cx, HandleObject errobj, HandleObject scope)
{
    assertSameCompartment(cx, scope);
    JSExnPrivate *priv = GetExnPrivate(errobj);

    size_t size = offsetof(JSExnPrivate, stackElems) +
                  priv->stackDepth * sizeof(JSStackTraceElem);

    JSExnPrivate *copy = (JSExnPrivate *)cx->malloc_(size);
    if (!copy)
        return NULL;

    struct AutoFree {
        JSContext *cx;
        JSExnPrivate *p;
        ~AutoFree() {
            if (p) {
                cx->free_(p->errorReport);
                cx->free_(p);
            }
        }
    } autoFree = {cx, copy};

    // Copy each field. Don't bother copying the stack elements.
    if (priv->errorReport) {
        copy->errorReport = CopyErrorReport(cx, priv->errorReport);
        if (!copy->errorReport)
            return NULL;
    } else {
        copy->errorReport = NULL;
    }
    copy->message.init(priv->message);
    if (!cx->compartment->wrap(cx, &copy->message))
        return NULL;
    JS::Anchor<JSString *> messageAnchor(copy->message);
    copy->filename.init(priv->filename);
    if (!cx->compartment->wrap(cx, &copy->filename))
        return NULL;
    JS::Anchor<JSString *> filenameAnchor(copy->filename);
    copy->lineno = priv->lineno;
    copy->stackDepth = 0;
    copy->exnType = priv->exnType;

    // Create the Error object.
    JSObject *proto = scope->global().getOrCreateCustomErrorPrototype(cx, copy->exnType);
    if (!proto)
        return NULL;
    JSObject *copyobj = NewObjectWithGivenProto(cx, &ErrorClass, proto, NULL);
    if (!copyobj)
        return NULL;
    SetExnPrivate(cx, copyobj, copy);
    autoFree.p = NULL;
    return copyobj;
}<|MERGE_RESOLUTION|>--- conflicted
+++ resolved
@@ -260,12 +260,7 @@
     Vector<JSStackTraceStackElem> frames(cx);
     {
         SuppressErrorsGuard seg(cx);
-<<<<<<< HEAD
-        for (ScriptFrameIter i(cx); !i.done(); ++i) {
-=======
         for (NonBuiltinScriptFrameIter i(cx); !i.done(); ++i) {
-            StackFrame *fp = i.fp();
->>>>>>> aba4cb5a
 
             /* Ask the crystal CAPS ball whether we can see across compartments. */
             if (checkAccess && i.isNonEvalFunctionFrame()) {
