/* -*- Mode: C++; tab-width: 8; indent-tabs-mode: nil; c-basic-offset: 4 -*-
 *
 * ***** BEGIN LICENSE BLOCK *****
 * Version: MPL 1.1/GPL 2.0/LGPL 2.1
 *
 * The contents of this file are subject to the Mozilla Public License Version
 * 1.1 (the "License"); you may not use this file except in compliance with
 * the License. You may obtain a copy of the License at
 * http://www.mozilla.org/MPL/
 *
 * Software distributed under the License is distributed on an "AS IS" basis,
 * WITHOUT WARRANTY OF ANY KIND, either express or implied. See the License
 * for the specific language governing rights and limitations under the
 * License.
 *
 * The Original Code is Mozilla Communicator client code, released
 * March 31, 1998.
 *
 * The Initial Developer of the Original Code is
 * Netscape Communications Corporation.
 * Portions created by the Initial Developer are Copyright (C) 1998
 * the Initial Developer. All Rights Reserved.
 *
 * Contributor(s):
 *
 * Alternatively, the contents of this file may be used under the terms of
 * either of the GNU General Public License Version 2 or later (the "GPL"),
 * or the GNU Lesser General Public License Version 2.1 or later (the "LGPL"),
 * in which case the provisions of the GPL or the LGPL are applicable instead
 * of those above. If you wish to allow use of your version of this file only
 * under the terms of either the GPL or the LGPL, and not to allow others to
 * use your version of this file under the terms of the MPL, indicate your
 * decision by deleting the provisions above and replace them with the notice
 * and other provisions required by the GPL or the LGPL. If you do not delete
 * the provisions above, a recipient may use your version of this file under
 * the terms of any one of the MPL, the GPL or the LGPL.
 *
 * ***** END LICENSE BLOCK ***** */

#define __STDC_LIMIT_MACROS

/*
 * JS boolean implementation.
 */
#include "jstypes.h"
#include "jsstdint.h"
#include "jsutil.h" /* Added by JSIFY */
#include "jsapi.h"
#include "jsatom.h"
#include "jsbool.h"
#include "jscntxt.h"
#include "jsversion.h"
#include "jslock.h"
#include "jsnum.h"
#include "jsobj.h"
#include "jsstr.h"
#include "jsvector.h"

#include "jsobjinlines.h"

<<<<<<< HEAD
using namespace js;
=======
/* Check pseudo-booleans values. */
JS_STATIC_ASSERT(!(JSVAL_TRUE & JSVAL_HOLE_FLAG));
JS_STATIC_ASSERT(!(JSVAL_FALSE & JSVAL_HOLE_FLAG));
JS_STATIC_ASSERT(!(JSVAL_VOID & JSVAL_HOLE_FLAG));
JS_STATIC_ASSERT((JSVAL_HOLE & JSVAL_HOLE_FLAG));
JS_STATIC_ASSERT((JSVAL_HOLE & ~JSVAL_HOLE_FLAG) == JSVAL_VOID);
JS_STATIC_ASSERT(!(JSVAL_ARETURN & JSVAL_HOLE_FLAG));
>>>>>>> 3b2aaa18

Class js_BooleanClass = {
    "Boolean",
    JSCLASS_HAS_RESERVED_SLOTS(1) | JSCLASS_HAS_CACHED_PROTO(JSProto_Boolean),
    PropertyStub,  PropertyStub,  PropertyStub,  PropertyStub,
    EnumerateStub, ResolveStub,   ConvertStub,   NULL,
    JSCLASS_NO_OPTIONAL_MEMBERS
};

#if JS_HAS_TOSOURCE
#include "jsprf.h"

static JSBool
bool_toSource(JSContext *cx, uintN argc, Value *vp)
{
    Value v;
    char buf[32];
    JSString *str;

    if (!js_GetPrimitiveThis(cx, vp, &js_BooleanClass, &v))
        return JS_FALSE;
    JS_ASSERT(v.isBoolean());
    JS_snprintf(buf, sizeof buf, "(new %s(%s))",
                js_BooleanClass.name,
                JS_BOOLEAN_STR(v.asBoolean()));
    str = JS_NewStringCopyZ(cx, buf);
    if (!str)
        return JS_FALSE;
    vp->setString(str);
    return JS_TRUE;
}
#endif

static JSBool
bool_toString(JSContext *cx, uintN argc, Value *vp)
{
    Value v;
    JSAtom *atom;
    JSString *str;

    if (!js_GetPrimitiveThis(cx, vp, &js_BooleanClass, &v))
        return JS_FALSE;
    JS_ASSERT(v.isBoolean());
    atom = cx->runtime->atomState.booleanAtoms[v.asBoolean() ? 1 : 0];
    str = ATOM_TO_STRING(atom);
    if (!str)
        return JS_FALSE;
    vp->setString(str);
    return JS_TRUE;
}

static JSBool
bool_valueOf(JSContext *cx, uintN argc, Value *vp)
{
    return js_GetPrimitiveThis(cx, vp, &js_BooleanClass, vp);
}

static JSFunctionSpec boolean_methods[] = {
#if JS_HAS_TOSOURCE
    JS_FN(js_toSource_str,  bool_toSource,  0, JSFUN_THISP_BOOLEAN),
#endif
    JS_FN(js_toString_str,  bool_toString,  0, JSFUN_THISP_BOOLEAN),
    JS_FN(js_valueOf_str,   bool_valueOf,   0, JSFUN_THISP_BOOLEAN),
    JS_FN(js_toJSON_str,    bool_valueOf,   0, JSFUN_THISP_BOOLEAN),
    JS_FS_END
};

static JSBool
Boolean(JSContext *cx, JSObject *obj, uintN argc, Value *argv, Value *rval)
{
    Value bval;

    if (argc != 0)
        bval.setBoolean(js_ValueToBoolean(argv[0]));
    else
        bval.setBoolean(false);
    if (!JS_IsConstructing(cx))
        rval->copy(bval);
    else
<<<<<<< HEAD
        obj->fslots[JSSLOT_PRIMITIVE_THIS].copy(bval);
=======
        obj->setPrimitiveThis(bval);
>>>>>>> 3b2aaa18
    return true;
}

JSObject *
js_InitBooleanClass(JSContext *cx, JSObject *obj)
{
    JSObject *proto;

    proto = js_InitClass(cx, obj, NULL, &js_BooleanClass, Boolean, 1,
                         NULL, boolean_methods, NULL, NULL);
    if (!proto)
        return NULL;
<<<<<<< HEAD
    proto->fslots[JSSLOT_PRIMITIVE_THIS].setBoolean(false);
=======
    proto->setPrimitiveThis(JSVAL_FALSE);
>>>>>>> 3b2aaa18
    return proto;
}

JSString *
js_BooleanToString(JSContext *cx, JSBool b)
{
    return ATOM_TO_STRING(cx->runtime->atomState.booleanAtoms[b ? 1 : 0]);
}

/* This function implements E-262-3 section 9.8, toString. */
JSBool
js_BooleanToCharBuffer(JSContext *cx, JSBool b, JSCharBuffer &cb)
{
    return b ? js_AppendLiteral(cb, "true") : js_AppendLiteral(cb, "false");
}

JSBool
js_ValueToBoolean(const Value &v)
{
    if (v.isNullOrUndefined())
        return JS_FALSE;
    if (v.isObject())
        return JS_TRUE;
    if (v.isString())
        return v.asString()->length() != 0;
    if (v.isInt32())
        return v.asInt32() != 0;
    if (v.isDouble()) {
        jsdouble d;

        d = v.asDouble();
        return !JSDOUBLE_IS_NaN(d) && d != 0;
    }
    JS_ASSERT(v.isBoolean());
    return v.asBoolean();
}<|MERGE_RESOLUTION|>--- conflicted
+++ resolved
@@ -58,17 +58,8 @@
 
 #include "jsobjinlines.h"
 
-<<<<<<< HEAD
+
 using namespace js;
-=======
-/* Check pseudo-booleans values. */
-JS_STATIC_ASSERT(!(JSVAL_TRUE & JSVAL_HOLE_FLAG));
-JS_STATIC_ASSERT(!(JSVAL_FALSE & JSVAL_HOLE_FLAG));
-JS_STATIC_ASSERT(!(JSVAL_VOID & JSVAL_HOLE_FLAG));
-JS_STATIC_ASSERT((JSVAL_HOLE & JSVAL_HOLE_FLAG));
-JS_STATIC_ASSERT((JSVAL_HOLE & ~JSVAL_HOLE_FLAG) == JSVAL_VOID);
-JS_STATIC_ASSERT(!(JSVAL_ARETURN & JSVAL_HOLE_FLAG));
->>>>>>> 3b2aaa18
 
 Class js_BooleanClass = {
     "Boolean",
@@ -148,11 +139,7 @@
     if (!JS_IsConstructing(cx))
         rval->copy(bval);
     else
-<<<<<<< HEAD
-        obj->fslots[JSSLOT_PRIMITIVE_THIS].copy(bval);
-=======
         obj->setPrimitiveThis(bval);
->>>>>>> 3b2aaa18
     return true;
 }
 
@@ -165,11 +152,7 @@
                          NULL, boolean_methods, NULL, NULL);
     if (!proto)
         return NULL;
-<<<<<<< HEAD
-    proto->fslots[JSSLOT_PRIMITIVE_THIS].setBoolean(false);
-=======
     proto->setPrimitiveThis(JSVAL_FALSE);
->>>>>>> 3b2aaa18
     return proto;
 }
 
