/* -*- Mode: C++; tab-width: 8; indent-tabs-mode: nil; c-basic-offset: 4 -*-
 * vim: set ts=8 sw=4 et tw=99:
 *
 * ***** BEGIN LICENSE BLOCK *****
 * Version: MPL 1.1/GPL 2.0/LGPL 2.1
 *
 * The contents of this file are subject to the Mozilla Public License Version
 * 1.1 (the "License"); you may not use this file except in compliance with
 * the License. You may obtain a copy of the License at
 * http://www.mozilla.org/MPL/
 *
 * Software distributed under the License is distributed on an "AS IS" basis,
 * WITHOUT WARRANTY OF ANY KIND, either express or implied. See the License
 * for the specific language governing rights and limitations under the
 * License.
 *
 * The Original Code is Mozilla Communicator client code, released
 * March 31, 1998.
 *
 * The Initial Developer of the Original Code is
 * Netscape Communications Corporation.
 * Portions created by the Initial Developer are Copyright (C) 1998
 * the Initial Developer. All Rights Reserved.
 *
 * Contributor(s):
 *
 * Alternatively, the contents of this file may be used under the terms of
 * either of the GNU General Public License Version 2 or later (the "GPL"),
 * or the GNU Lesser General Public License Version 2.1 or later (the "LGPL"),
 * in which case the provisions of the GPL or the LGPL are applicable instead
 * of those above. If you wish to allow use of your version of this file only
 * under the terms of either the GPL or the LGPL, and not to allow others to
 * use your version of this file under the terms of the MPL, indicate your
 * decision by deleting the provisions above and replace them with the notice
 * and other provisions required by the GPL or the LGPL. If you do not delete
 * the provisions above, a recipient may use your version of this file under
 * the terms of any one of the MPL, the GPL or the LGPL.
 *
 * ***** END LICENSE BLOCK ***** */

/*
 * JS function support.
 */
#include <string.h>
#include "jstypes.h"
#include "jsstdint.h"
#include "jsbit.h"
#include "jsutil.h"
#include "jsapi.h"
#include "jsarray.h"
#include "jsatom.h"
#include "jsbool.h"
#include "jsbuiltins.h"
#include "jscntxt.h"
#include "jsversion.h"
#include "jsemit.h"
#include "jsfun.h"
#include "jsgc.h"
#include "jsgcmark.h"
#include "jsinterp.h"
#include "jslock.h"
#include "jsnum.h"
#include "jsobj.h"
#include "jsopcode.h"
#include "jsparse.h"
#include "jspropertytree.h"
#include "jsproxy.h"
#include "jsscan.h"
#include "jsscope.h"
#include "jsscript.h"
#include "jsstr.h"
#include "jsexn.h"
#include "jsstaticcheck.h"
#include "jstracer.h"

#if JS_HAS_GENERATORS
# include "jsiter.h"
#endif

#if JS_HAS_XDR
# include "jsxdrapi.h"
#endif

#ifdef JS_METHODJIT
#include "methodjit/MethodJIT.h"
#endif

#include "jsatominlines.h"
#include "jsfuninlines.h"
<<<<<<< HEAD
#include "jsinferinlines.h"
#include "jsinterpinlines.h"
=======
>>>>>>> 003f619b
#include "jsobjinlines.h"
#include "jsscriptinlines.h"

#include "vm/Stack-inl.h"

using namespace js;
using namespace js::gc;
using namespace js::types;

inline JSObject *
JSObject::getThrowTypeError() const
{
    return getGlobal()->getThrowTypeError();
}

JSBool
js_GetArgsValue(JSContext *cx, StackFrame *fp, Value *vp)
{
    JSObject *argsobj;

    if (fp->hasOverriddenArgs()) {
        JS_ASSERT(fp->hasCallObj());
        jsid id = ATOM_TO_JSID(cx->runtime->atomState.argumentsAtom);
        return fp->callObj().getProperty(cx, id, vp);
    }
    argsobj = js_GetArgsObject(cx, fp);
    if (!argsobj)
        return JS_FALSE;
    vp->setObject(*argsobj);
    return JS_TRUE;
}

JSBool
js_GetArgsProperty(JSContext *cx, StackFrame *fp, jsid id, Value *vp)
{
    JS_ASSERT(fp->isFunctionFrame());

    if (fp->hasOverriddenArgs()) {
        JS_ASSERT(fp->hasCallObj());

        jsid argumentsid = ATOM_TO_JSID(cx->runtime->atomState.argumentsAtom);
        Value v;
        if (!fp->callObj().getProperty(cx, argumentsid, &v))
            return false;

        JSObject *obj;
        if (v.isPrimitive()) {
            obj = js_ValueToNonNullObject(cx, v);
            if (!obj)
                return false;
        } else {
            obj = &v.toObject();
        }
        return obj->getProperty(cx, id, vp);
    }

    vp->setUndefined();
    if (JSID_IS_INT(id)) {
        uint32 arg = uint32(JSID_TO_INT(id));
        JSObject *argsobj = fp->maybeArgsObj();
        if (arg < fp->numActualArgs()) {
            if (argsobj) {
                const Value &v = argsobj->getArgsElement(arg);
                if (v.isMagic(JS_ARGS_HOLE))
                    return argsobj->getProperty(cx, id, vp);
                if (fp->functionScript()->strictModeCode) {
                    *vp = v;
                    return true;
                }
            }
            *vp = fp->canonicalActualArg(arg);
        } else {
            /*
             * Per ECMA-262 Ed. 3, 10.1.8, last bulleted item, do not share
             * storage between the formal parameter and arguments[k] for all
             * fp->argc <= k && k < fp->fun->nargs.  For example, in
             *
             *   function f(x) { x = 42; return arguments[0]; }
             *   f();
             *
             * the call to f should return undefined, not 42.  If fp->argsobj
             * is null at this point, as it would be in the example, return
             * undefined in *vp.
             */
            if (argsobj)
                return argsobj->getProperty(cx, id, vp);
        }
    } else if (JSID_IS_ATOM(id, cx->runtime->atomState.lengthAtom)) {
        JSObject *argsobj = fp->maybeArgsObj();
        if (argsobj && argsobj->isArgsLengthOverridden())
            return argsobj->getProperty(cx, id, vp);
        vp->setInt32(fp->numActualArgs());
    }
    return true;
}

static JSObject *
NewArguments(JSContext *cx, JSObject *parent, uint32 argc, JSObject &callee)
{
    JSObject *proto;
    if (!js_GetClassPrototype(cx, parent, JSProto_Object, &proto))
        return NULL;

    TypeObject *type = proto->getNewType(cx);
    if (!type)
        return NULL;

    JS_STATIC_ASSERT(JSObject::ARGS_CLASS_RESERVED_SLOTS == 2);
    JSObject *argsobj = js_NewGCObject(cx, FINALIZE_OBJECT2);
    if (!argsobj)
        return NULL;

    EmptyShape *emptyArgumentsShape = EmptyShape::getEmptyArgumentsShape(cx);
    if (!emptyArgumentsShape)
        return NULL;
    AutoShapeRooter shapeRoot(cx, emptyArgumentsShape);

    ArgumentsData *data = (ArgumentsData *)
        cx->malloc_(offsetof(ArgumentsData, slots) + argc * sizeof(Value));
    if (!data)
        return NULL;
    SetValueRangeToUndefined(data->slots, argc);

    /* Can't fail from here on, so initialize everything in argsobj. */
    argsobj->init(cx, callee.getFunctionPrivate()->inStrictMode()
                  ? &StrictArgumentsClass
                  : &js_ArgumentsClass,
                  type, parent, NULL, false);

    argsobj->setMap(emptyArgumentsShape);

    argsobj->setArgsLength(argc);
    argsobj->setArgsData(data);
    data->callee.setObject(callee);

    return argsobj;
}

struct STATIC_SKIP_INFERENCE PutArg
{
    PutArg(Value *dst) : dst(dst) {}
    Value *dst;
    bool operator()(uintN, Value *src) {
        if (!dst->isMagic(JS_ARGS_HOLE))
            *dst = *src;
        ++dst;
        return true;
    }
};

JSObject *
js_GetArgsObject(JSContext *cx, StackFrame *fp)
{
    /*
     * We must be in a function activation; the function must be lightweight
     * or else fp must have a variable object.
     */
    JS_ASSERT_IF(fp->fun()->isHeavyweight(), fp->hasCallObj());

    while (fp->isEvalOrDebuggerFrame())
        fp = fp->prev();

    /* Create an arguments object for fp only if it lacks one. */
    if (fp->hasArgsObj())
        return &fp->argsObj();

    /* Compute the arguments object's parent slot from fp's scope chain. */
    JSObject *global = fp->scopeChain().getGlobal();
    JSObject *argsobj = NewArguments(cx, global, fp->numActualArgs(), fp->callee());
    if (!argsobj)
        return argsobj;

    /*
     * Strict mode functions have arguments objects that copy the initial
     * actual parameter values.  It is the caller's responsibility to get the
     * arguments object before any parameters are modified!  (The emitter
     * ensures this by synthesizing an arguments access at the start of any
     * strict mode function that contains an assignment to a parameter, or
     * that calls eval.)  Non-strict mode arguments use the frame pointer to
     * retrieve up-to-date parameter values.
     */
    if (argsobj->isStrictArguments())
        fp->forEachCanonicalActualArg(PutArg(argsobj->getArgsData()->slots));
    else
        argsobj->setPrivate(fp);

    fp->setArgsObj(*argsobj);
    return argsobj;
}

void
js_PutArgsObject(StackFrame *fp)
{
    JSObject &argsobj = fp->argsObj();
    if (argsobj.isNormalArguments()) {
        JS_ASSERT(argsobj.getPrivate() == fp);
        fp->forEachCanonicalActualArg(PutArg(argsobj.getArgsData()->slots));
        argsobj.setPrivate(NULL);
    } else {
        JS_ASSERT(!argsobj.getPrivate());
    }
}

#ifdef JS_TRACER

/*
 * Traced versions of js_GetArgsObject and js_PutArgsObject.
 */
JSObject * JS_FASTCALL
js_NewArgumentsOnTrace(JSContext *cx, JSObject *parent, uint32 argc, JSObject *callee)
{
    JSObject *argsobj = NewArguments(cx, parent, argc, *callee);
    if (!argsobj)
        return NULL;

    if (argsobj->isStrictArguments()) {
        /*
         * Strict mode callers must copy arguments into the created arguments
         * object. The trace-JITting code is in TraceRecorder::newArguments.
         */
        JS_ASSERT(!argsobj->getPrivate());
    } else {
        argsobj->setPrivate(JS_ARGUMENTS_OBJECT_ON_TRACE);
    }

    return argsobj;
}
JS_DEFINE_CALLINFO_4(extern, OBJECT, js_NewArgumentsOnTrace, CONTEXT, OBJECT, UINT32, OBJECT,
                     0, nanojit::ACCSET_STORE_ANY)

/* FIXME change the return type to void. */
JSBool JS_FASTCALL
js_PutArgumentsOnTrace(JSContext *cx, JSObject *argsobj, Value *args)
{
    JS_ASSERT(argsobj->isNormalArguments());
    JS_ASSERT(argsobj->getPrivate() == JS_ARGUMENTS_OBJECT_ON_TRACE);

    /*
     * TraceRecorder::putActivationObjects builds a single, contiguous array of
     * the arguments, regardless of whether #actuals > #formals so there is no
     * need to worry about actual vs. formal arguments.
     */
    Value *srcend = args + argsobj->getArgsInitialLength();
    Value *dst = argsobj->getArgsData()->slots;
    for (Value *src = args; src != srcend; ++src, ++dst) {
        if (!dst->isMagic(JS_ARGS_HOLE))
            *dst = *src;
    }

    argsobj->setPrivate(NULL);
    return true;
}
JS_DEFINE_CALLINFO_3(extern, BOOL, js_PutArgumentsOnTrace, CONTEXT, OBJECT, VALUEPTR, 0,
                     nanojit::ACCSET_STORE_ANY)

#endif /* JS_TRACER */

static JSBool
args_delProperty(JSContext *cx, JSObject *obj, jsid id, Value *vp)
{
    JS_ASSERT(obj->isArguments());

    if (JSID_IS_INT(id)) {
        uintN arg = uintN(JSID_TO_INT(id));
        if (arg < obj->getArgsInitialLength())
            obj->setArgsElement(arg, MagicValue(JS_ARGS_HOLE));
    } else if (JSID_IS_ATOM(id, cx->runtime->atomState.lengthAtom)) {
        obj->setArgsLengthOverridden();
    } else if (JSID_IS_ATOM(id, cx->runtime->atomState.calleeAtom)) {
        obj->setArgsCallee(MagicValue(JS_ARGS_HOLE));
    }
    return true;
}

static JS_REQUIRES_STACK JSObject *
WrapEscapingClosure(JSContext *cx, StackFrame *fp, JSFunction *fun)
{
    JS_ASSERT(fun->optimizedClosure());
    JS_ASSERT(!fun->u.i.wrapper);

    /*
     * We do not attempt to reify Call and Block objects on demand for outer
     * scopes. This could be done (see the "v8" patch in bug 494235) but it is
     * fragile in the face of ongoing compile-time optimization. Instead, the
     * _DBG* opcodes used by wrappers created here must cope with unresolved
     * upvars and throw them as reference errors. Caveat debuggers!
     */
    JSObject *scopeChain = GetScopeChain(cx, fp);
    if (!scopeChain)
        return NULL;

    JSObject *wfunobj = NewFunction(cx, scopeChain);
    if (!wfunobj)
        return NULL;
    AutoObjectRooter tvr(cx, wfunobj);

    JSFunction *wfun = (JSFunction *) wfunobj;
    wfunobj->setPrivate(wfun);
    wfun->nargs = fun->nargs;
    wfun->flags = fun->flags | JSFUN_HEAVYWEIGHT;
    wfun->u.i.skipmin = fun->u.i.skipmin;
    wfun->u.i.wrapper = true;
    wfun->u.i.script = NULL;
    wfun->atom = fun->atom;

    JSScript *script = fun->script();
    jssrcnote *snbase = script->notes();
    jssrcnote *sn = snbase;
    while (!SN_IS_TERMINATOR(sn))
        sn = SN_NEXT(sn);
    uintN nsrcnotes = (sn - snbase) + 1;

    /* NB: GC must not occur before wscript is homed in wfun->u.i.script. */
    JSScript *wscript = JSScript::NewScript(cx, script->length, nsrcnotes,
                                            script->atomMap.length,
                                            JSScript::isValidOffset(script->objectsOffset)
                                            ? script->objects()->length
                                            : 0,
                                            script->bindings.countUpvars(),
                                            JSScript::isValidOffset(script->regexpsOffset)
                                            ? script->regexps()->length
                                            : 0,
                                            JSScript::isValidOffset(script->trynotesOffset)
                                            ? script->trynotes()->length
                                            : 0,
                                            JSScript::isValidOffset(script->constOffset)
                                            ? script->consts()->length
                                            : 0,
                                            JSScript::isValidOffset(script->globalsOffset)
                                            ? script->globals()->length
                                            : 0,
                                            script->nClosedArgs,
                                            script->nClosedVars,
                                            script->getVersion());
    if (!wscript)
        return NULL;

    memcpy(wscript->code, script->code, script->length);
    wscript->main = wscript->code + (script->main - script->code);

    memcpy(wscript->notes(), snbase, nsrcnotes * sizeof(jssrcnote));
    memcpy(wscript->atomMap.vector, script->atomMap.vector,
           wscript->atomMap.length * sizeof(JSAtom *));
    if (JSScript::isValidOffset(script->objectsOffset)) {
        memcpy(wscript->objects()->vector, script->objects()->vector,
               wscript->objects()->length * sizeof(JSObject *));
    }
    if (JSScript::isValidOffset(script->regexpsOffset)) {
        memcpy(wscript->regexps()->vector, script->regexps()->vector,
               wscript->regexps()->length * sizeof(JSObject *));
    }
    if (JSScript::isValidOffset(script->trynotesOffset)) {
        memcpy(wscript->trynotes()->vector, script->trynotes()->vector,
               wscript->trynotes()->length * sizeof(JSTryNote));
    }
    if (JSScript::isValidOffset(script->globalsOffset)) {
        memcpy(wscript->globals()->vector, script->globals()->vector,
               wscript->globals()->length * sizeof(GlobalSlotArray::Entry));
    }
    if (script->nClosedArgs + script->nClosedVars != 0)
        script->copyClosedSlotsTo(wscript);

    if (script->bindings.hasUpvars()) {
        JS_ASSERT(script->bindings.countUpvars() == wscript->upvars()->length);
        memcpy(wscript->upvars()->vector, script->upvars()->vector,
               script->bindings.countUpvars() * sizeof(uint32));
    }

    jsbytecode *pc = wscript->code;
    while (*pc != JSOP_STOP) {
        /* FIXME should copy JSOP_TRAP? */
        JSOp op = js_GetOpcode(cx, wscript, pc);
        const JSCodeSpec *cs = &js_CodeSpec[op];
        ptrdiff_t oplen = cs->length;
        if (oplen < 0)
            oplen = js_GetVariableBytecodeLength(pc);

        /*
         * Rewrite JSOP_{GET,CALL}FCSLOT as JSOP_{GET,CALL}UPVAR_DBG for the
         * case where fun is an escaping flat closure. This works because the
         * UPVAR and FCSLOT ops by design have the same format: an upvar index
         * immediate operand.
         */
        switch (op) {
          case JSOP_GETFCSLOT:      *pc = JSOP_GETUPVAR_DBG; break;
          case JSOP_CALLFCSLOT:     *pc = JSOP_CALLUPVAR_DBG; break;
          case JSOP_DEFFUN_FC:      *pc = JSOP_DEFFUN_DBGFC; break;
          case JSOP_DEFLOCALFUN_FC: *pc = JSOP_DEFLOCALFUN_DBGFC; break;
          case JSOP_LAMBDA_FC:      *pc = JSOP_LAMBDA_DBGFC; break;
          default:;
        }
        pc += oplen;
    }

    /*
     * Fill in the rest of wscript. This means if you add members to JSScript
     * you must update this code. FIXME: factor into JSScript::clone method.
     */
    JS_ASSERT(wscript->getVersion() == script->getVersion());
    wscript->nfixed = script->nfixed;
    wscript->filename = script->filename;
    wscript->lineno = script->lineno;
    wscript->nslots = script->nslots;
    wscript->staticLevel = script->staticLevel;
    wscript->principals = script->principals;
    wscript->noScriptRval = script->noScriptRval;
    wscript->savedCallerFun = script->savedCallerFun;
    wscript->hasSharps = script->hasSharps;
    wscript->strictModeCode = script->strictModeCode;
    wscript->compileAndGo = script->compileAndGo;
    wscript->usesEval = script->usesEval;
    wscript->usesArguments = script->usesArguments;
    wscript->warnedAboutTwoArgumentEval = script->warnedAboutTwoArgumentEval;
    if (wscript->principals)
        JSPRINCIPALS_HOLD(cx, wscript->principals);
#ifdef CHECK_SCRIPT_OWNER
    wscript->owner = script->owner;
#endif

    wscript->bindings.clone(cx, &script->bindings);

    /* Deoptimize wfun from FUN_{FLAT,NULL}_CLOSURE to FUN_INTERPRETED. */
    FUN_SET_KIND(wfun, JSFUN_INTERPRETED);
    wfun->u.i.script = wscript;
    if (!wscript->typeSetFunction(cx, wfun))
        return NULL;
    js_CallNewScriptHook(cx, wscript, wfun);
    return wfunobj;
}

static JSBool
ArgGetter(JSContext *cx, JSObject *obj, jsid id, Value *vp)
{
    LeaveTrace(cx);

    if (!obj->isNormalArguments())
        return true;

    if (JSID_IS_INT(id)) {
        /*
         * arg can exceed the number of arguments if a script changed the
         * prototype to point to another Arguments object with a bigger argc.
         */
        uintN arg = uintN(JSID_TO_INT(id));
        if (arg < obj->getArgsInitialLength()) {
            JS_ASSERT(!obj->getArgsElement(arg).isMagic(JS_ARGS_HOLE));
            if (StackFrame *fp = (StackFrame *) obj->getPrivate())
                *vp = fp->canonicalActualArg(arg);
            else
                *vp = obj->getArgsElement(arg);
        }
    } else if (JSID_IS_ATOM(id, cx->runtime->atomState.lengthAtom)) {
        if (!obj->isArgsLengthOverridden())
            vp->setInt32(obj->getArgsInitialLength());
    } else {
        JS_ASSERT(JSID_IS_ATOM(id, cx->runtime->atomState.calleeAtom));
        const Value &v = obj->getArgsCallee();
        if (!v.isMagic(JS_ARGS_HOLE)) {
            /*
             * If this function or one in it needs upvars that reach above it
             * in the scope chain, it must not be a null closure (it could be a
             * flat closure, or an unoptimized closure -- the latter itself not
             * necessarily heavyweight). Rather than wrap here, we simply throw
             * to reduce code size and tell debugger users the truth instead of
             * passing off a fibbing wrapper.
             */
            if (GET_FUNCTION_PRIVATE(cx, &v.toObject())->needsWrapper()) {
                JS_ReportErrorNumber(cx, js_GetErrorMessage, NULL,
                                     JSMSG_OPTIMIZED_CLOSURE_LEAK);
                return false;
            }
            *vp = v;
        }
    }
    return true;
}

static JSBool
ArgSetter(JSContext *cx, JSObject *obj, jsid id, JSBool strict, Value *vp)
{
#ifdef JS_TRACER
    // To be able to set a property here on trace, we would have to make
    // sure any updates also get written back to the trace native stack.
    // For simplicity, we just leave trace, since this is presumably not
    // a common operation.
    LeaveTrace(cx);
#endif


    if (!obj->isNormalArguments())
        return true;

    if (JSID_IS_INT(id)) {
        uintN arg = uintN(JSID_TO_INT(id));
        if (arg < obj->getArgsInitialLength()) {
            StackFrame *fp = (StackFrame *) obj->getPrivate();
            if (fp) {
                JSScript *script = fp->functionScript();
                if (script->usesArguments) {
                    if (arg < fp->numFormalArgs() && !script->typeSetArgument(cx, arg, *vp))
                        return false;
                    fp->canonicalActualArg(arg) = *vp;
                }
                return true;
            }
        }
    } else {
        JS_ASSERT(JSID_IS_ATOM(id, cx->runtime->atomState.lengthAtom) ||
                  JSID_IS_ATOM(id, cx->runtime->atomState.calleeAtom));
    }

    /*
     * For simplicity we use delete/define to replace the property with one
     * backed by the default Object getter and setter. Note that we rely on
     * args_delProperty to clear the corresponding reserved slot so the GC can
     * collect its value. Note also that we must define the property instead
     * of setting it in case the user has changed the prototype to an object
     * that has a setter for this id.
     */
    AutoValueRooter tvr(cx);
    return js_DeleteProperty(cx, obj, id, tvr.addr(), false) &&
           js_DefineProperty(cx, obj, id, vp, NULL, NULL, JSPROP_ENUMERATE);
}

static JSBool
args_resolve(JSContext *cx, JSObject *obj, jsid id, uintN flags,
             JSObject **objp)
{
    JS_ASSERT(obj->isNormalArguments());

    *objp = NULL;

    uintN attrs = JSPROP_SHARED | JSPROP_SHADOWABLE;
    if (JSID_IS_INT(id)) {
        uint32 arg = uint32(JSID_TO_INT(id));
        if (arg >= obj->getArgsInitialLength() || obj->getArgsElement(arg).isMagic(JS_ARGS_HOLE))
            return true;

        attrs |= JSPROP_ENUMERATE;
    } else if (JSID_IS_ATOM(id, cx->runtime->atomState.lengthAtom)) {
        if (obj->isArgsLengthOverridden())
            return true;
    } else {
        if (!JSID_IS_ATOM(id, cx->runtime->atomState.calleeAtom))
            return true;

        if (obj->getArgsCallee().isMagic(JS_ARGS_HOLE))
            return true;
    }

    Value undef = UndefinedValue();
    if (!js_DefineProperty(cx, obj, id, &undef, ArgGetter, ArgSetter, attrs))
        return JS_FALSE;

    *objp = obj;
    return true;
}

static JSBool
args_enumerate(JSContext *cx, JSObject *obj)
{
    JS_ASSERT(obj->isNormalArguments());

    /*
     * Trigger reflection in args_resolve using a series of js_LookupProperty
     * calls.
     */
    int argc = int(obj->getArgsInitialLength());
    for (int i = -2; i != argc; i++) {
        jsid id = (i == -2)
                  ? ATOM_TO_JSID(cx->runtime->atomState.lengthAtom)
                  : (i == -1)
                  ? ATOM_TO_JSID(cx->runtime->atomState.calleeAtom)
                  : INT_TO_JSID(i);

        JSObject *pobj;
        JSProperty *prop;
        if (!js_LookupProperty(cx, obj, id, &pobj, &prop))
            return false;
    }
    return true;
}

static JSBool
StrictArgGetter(JSContext *cx, JSObject *obj, jsid id, Value *vp)
{
    LeaveTrace(cx);

    if (!obj->isStrictArguments())
        return true;

    if (JSID_IS_INT(id)) {
        /*
         * arg can exceed the number of arguments if a script changed the
         * prototype to point to another Arguments object with a bigger argc.
         */
        uintN arg = uintN(JSID_TO_INT(id));
        if (arg < obj->getArgsInitialLength()) {
            const Value &v = obj->getArgsElement(arg);
            if (!v.isMagic(JS_ARGS_HOLE))
                *vp = v;
        }
    } else {
        JS_ASSERT(JSID_IS_ATOM(id, cx->runtime->atomState.lengthAtom));
        if (!obj->isArgsLengthOverridden())
            vp->setInt32(obj->getArgsInitialLength());
    }
    return true;
}

static JSBool

StrictArgSetter(JSContext *cx, JSObject *obj, jsid id, JSBool strict, Value *vp)
{
    if (!obj->isStrictArguments())
        return true;

    if (JSID_IS_INT(id)) {
        uintN arg = uintN(JSID_TO_INT(id));
        if (arg < obj->getArgsInitialLength()) {
            obj->setArgsElement(arg, *vp);
            return true;
        }
    } else {
        JS_ASSERT(JSID_IS_ATOM(id, cx->runtime->atomState.lengthAtom));
    }

    /*
     * For simplicity we use delete/set to replace the property with one
     * backed by the default Object getter and setter. Note that we rely on
     * args_delProperty to clear the corresponding reserved slot so the GC can
     * collect its value.
     */
    AutoValueRooter tvr(cx);
    return js_DeleteProperty(cx, obj, id, tvr.addr(), strict) &&
           js_SetProperty(cx, obj, id, vp, strict);
}

static JSBool
strictargs_resolve(JSContext *cx, JSObject *obj, jsid id, uintN flags, JSObject **objp)
{
    JS_ASSERT(obj->isStrictArguments());

    *objp = NULL;

    uintN attrs = JSPROP_SHARED | JSPROP_SHADOWABLE;
    PropertyOp getter = StrictArgGetter;
    StrictPropertyOp setter = StrictArgSetter;

    if (JSID_IS_INT(id)) {
        uint32 arg = uint32(JSID_TO_INT(id));
        if (arg >= obj->getArgsInitialLength() || obj->getArgsElement(arg).isMagic(JS_ARGS_HOLE))
            return true;

        attrs |= JSPROP_ENUMERATE;
    } else if (JSID_IS_ATOM(id, cx->runtime->atomState.lengthAtom)) {
        if (obj->isArgsLengthOverridden())
            return true;
    } else {
        if (!JSID_IS_ATOM(id, cx->runtime->atomState.calleeAtom) &&
            !JSID_IS_ATOM(id, cx->runtime->atomState.callerAtom)) {
            return true;
        }

        attrs = JSPROP_PERMANENT | JSPROP_GETTER | JSPROP_SETTER | JSPROP_SHARED;
        getter = CastAsPropertyOp(obj->getThrowTypeError());
        setter = CastAsStrictPropertyOp(obj->getThrowTypeError());
    }

    Value undef = UndefinedValue();
    if (!js_DefineProperty(cx, obj, id, &undef, getter, setter, attrs))
        return false;

    *objp = obj;
    return true;
}

static JSBool
strictargs_enumerate(JSContext *cx, JSObject *obj)
{
    JS_ASSERT(obj->isStrictArguments());

    /*
     * Trigger reflection in strictargs_resolve using a series of
     * js_LookupProperty calls.
     */
    JSObject *pobj;
    JSProperty *prop;

    // length
    if (!js_LookupProperty(cx, obj, ATOM_TO_JSID(cx->runtime->atomState.lengthAtom), &pobj, &prop))
        return false;

    // callee
    if (!js_LookupProperty(cx, obj, ATOM_TO_JSID(cx->runtime->atomState.calleeAtom), &pobj, &prop))
        return false;

    // caller
    if (!js_LookupProperty(cx, obj, ATOM_TO_JSID(cx->runtime->atomState.callerAtom), &pobj, &prop))
        return false;

    for (uint32 i = 0, argc = obj->getArgsInitialLength(); i < argc; i++) {
        if (!js_LookupProperty(cx, obj, INT_TO_JSID(i), &pobj, &prop))
            return false;
    }

    return true;
}

static void
args_finalize(JSContext *cx, JSObject *obj)
{
    cx->free_((void *) obj->getArgsData());
}

/*
 * If a generator's arguments or call object escapes, and the generator frame
 * is not executing, the generator object needs to be marked because it is not
 * otherwise reachable. An executing generator is rooted by its invocation.  To
 * distinguish the two cases (which imply different access paths to the
 * generator object), we use the JSFRAME_FLOATING_GENERATOR flag, which is only
 * set on the StackFrame kept in the generator object's JSGenerator.
 */
static inline void
MaybeMarkGenerator(JSTracer *trc, JSObject *obj)
{
#if JS_HAS_GENERATORS
    StackFrame *fp = (StackFrame *) obj->getPrivate();
    if (fp && fp->isFloatingGenerator()) {
        JSObject *genobj = js_FloatingFrameToGenerator(fp)->obj;
        MarkObject(trc, *genobj, "generator object");
    }
#endif
}

static void
args_trace(JSTracer *trc, JSObject *obj)
{
    JS_ASSERT(obj->isArguments());
    if (obj->getPrivate() == JS_ARGUMENTS_OBJECT_ON_TRACE) {
        JS_ASSERT(!obj->isStrictArguments());
        return;
    }

    ArgumentsData *data = obj->getArgsData();
    if (data->callee.isObject())
        MarkObject(trc, data->callee.toObject(), js_callee_str);
    MarkValueRange(trc, obj->getArgsInitialLength(), data->slots, js_arguments_str);

    MaybeMarkGenerator(trc, obj);
}

/*
 * The Arguments classes aren't initialized via js_InitClass, because arguments
 * objects have the initial value of Object.prototype as their [[Prototype]].
 * However, Object.prototype.toString.call(arguments) === "[object Arguments]"
 * per ES5 (although not ES3), so the class name is "Arguments" rather than
 * "Object".
 *
 * The JSClass functions below collaborate to lazily reflect and synchronize
 * actual argument values, argument count, and callee function object stored
 * in a StackFrame with their corresponding property values in the frame's
 * arguments object.
 */
Class js_ArgumentsClass = {
    "Arguments",
    JSCLASS_HAS_PRIVATE | JSCLASS_NEW_RESOLVE |
    JSCLASS_HAS_RESERVED_SLOTS(JSObject::ARGS_CLASS_RESERVED_SLOTS) |
    JSCLASS_HAS_CACHED_PROTO(JSProto_Object),
    PropertyStub,         /* addProperty */
    args_delProperty,
    PropertyStub,         /* getProperty */
    StrictPropertyStub,   /* setProperty */
    args_enumerate,
    (JSResolveOp) args_resolve,
    ConvertStub,
    args_finalize,        /* finalize   */
    NULL,                 /* reserved0   */
    NULL,                 /* checkAccess */
    NULL,                 /* call        */
    NULL,                 /* construct   */
    NULL,                 /* xdrObject   */
    NULL,                 /* hasInstance */
    args_trace
};

namespace js {

/*
 * Strict mode arguments is significantly less magical than non-strict mode
 * arguments, so it is represented by a different class while sharing some
 * functionality.
 */
Class StrictArgumentsClass = {
    "Arguments",
    JSCLASS_HAS_PRIVATE | JSCLASS_NEW_RESOLVE |
    JSCLASS_HAS_RESERVED_SLOTS(JSObject::ARGS_CLASS_RESERVED_SLOTS) |
    JSCLASS_HAS_CACHED_PROTO(JSProto_Object),
    PropertyStub,         /* addProperty */
    args_delProperty,
    PropertyStub,         /* getProperty */
    StrictPropertyStub,   /* setProperty */
    strictargs_enumerate,
    reinterpret_cast<JSResolveOp>(strictargs_resolve),
    ConvertStub,
    args_finalize,        /* finalize   */
    NULL,                 /* reserved0   */
    NULL,                 /* checkAccess */
    NULL,                 /* call        */
    NULL,                 /* construct   */
    NULL,                 /* xdrObject   */
    NULL,                 /* hasInstance */
    args_trace
};

}

/*
 * A Declarative Environment object stores its active StackFrame pointer in
 * its private slot, just as Call and Arguments objects do.
 */
Class js_DeclEnvClass = {
    js_Object_str,
    JSCLASS_HAS_PRIVATE | JSCLASS_HAS_CACHED_PROTO(JSProto_Object),
    PropertyStub,         /* addProperty */
    PropertyStub,         /* delProperty */
    PropertyStub,         /* getProperty */
    StrictPropertyStub,   /* setProperty */
    EnumerateStub,
    ResolveStub,
    ConvertStub
};

static JSBool
CheckForEscapingClosure(JSContext *cx, JSObject *obj, Value *vp)
{
    JS_ASSERT(obj->isCall() || obj->getClass() == &js_DeclEnvClass);

    const Value &v = *vp;

    JSObject *funobj;
    if (IsFunctionObject(v, &funobj)) {
        JSFunction *fun = GET_FUNCTION_PRIVATE(cx, funobj);

        /*
         * Any escaping null or flat closure that reaches above itself or
         * contains nested functions that reach above it must be wrapped.
         * We can wrap only when this Call or Declarative Environment obj
         * still has an active stack frame associated with it.
         */
        if (fun->needsWrapper()) {
            LeaveTrace(cx);

            StackFrame *fp = (StackFrame *) obj->getPrivate();
            if (fp) {
                JSObject *wrapper = WrapEscapingClosure(cx, fp, fun);
                if (!wrapper)
                    return false;
                vp->setObject(*wrapper);
                return true;
            }

            JS_ReportErrorNumber(cx, js_GetErrorMessage, NULL,
                                 JSMSG_OPTIMIZED_CLOSURE_LEAK);
            return false;
        }
    }
    return true;
}

static JSBool
CalleeGetter(JSContext *cx, JSObject *obj, jsid id, Value *vp)
{
    return CheckForEscapingClosure(cx, obj, vp);
}

/*
 * Construct a call object for the given bindings.  If this is a call object
 * for a function invocation, callee should be the function being called.
 * Otherwise it must be a call object for eval of strict mode code, and callee
 * must be null.
 */
static JSObject *
NewCallObject(JSContext *cx, JSScript *script, JSObject &scopeChain, JSObject *callee)
{
    Bindings &bindings = script->bindings;
    size_t argsVars = bindings.countArgsAndVars();
    size_t slots = JSObject::CALL_RESERVED_SLOTS + argsVars;
    gc::FinalizeKind kind = gc::GetGCObjectKind(slots, gc::FINALIZE_OBJECT2);

    JSObject *callobj = js_NewGCObject(cx, kind);
    if (!callobj)
        return NULL;

    /* Init immediately to avoid GC seeing a half-init'ed object. */
    callobj->initCall(cx, bindings, &scopeChain);

    /* This must come after callobj->lastProp has been set. */
    if (!callobj->ensureInstanceReservedSlots(cx, argsVars))
        return NULL;

#ifdef DEBUG
    for (Shape::Range r = callobj->lastProp; !r.empty(); r.popFront()) {
        const Shape &s = r.front();
        if (s.slot != SHAPE_INVALID_SLOT) {
            JS_ASSERT(s.slot + 1 == callobj->slotSpan());
            break;
        }
    }
#endif

    callobj->setCallObjCallee(callee);
    return callobj;
}

static inline JSObject *
NewDeclEnvObject(JSContext *cx, StackFrame *fp)
{
    JSObject *envobj = js_NewGCObject(cx, FINALIZE_OBJECT2);
    if (!envobj)
        return NULL;

    EmptyShape *emptyDeclEnvShape = EmptyShape::getEmptyDeclEnvShape(cx);
    if (!emptyDeclEnvShape)
        return NULL;
    envobj->init(cx, &js_DeclEnvClass, cx->getTypeEmpty(), &fp->scopeChain(), fp, false);
    envobj->setMap(emptyDeclEnvShape);

    return envobj;
}

namespace js {

JSObject *
CreateFunCallObject(JSContext *cx, StackFrame *fp)
{
    JS_ASSERT(fp->isNonEvalFunctionFrame());
    JS_ASSERT(!fp->hasCallObj());

    JSObject *scopeChain = &fp->scopeChain();
    JS_ASSERT_IF(scopeChain->isWith() || scopeChain->isBlock() || scopeChain->isCall(),
                 scopeChain->getPrivate() != fp);

    /*
     * For a named function expression Call's parent points to an environment
     * object holding function's name.
     */
    if (JSAtom *lambdaName = (fp->fun()->flags & JSFUN_LAMBDA) ? fp->fun()->atom : NULL) {
        scopeChain = NewDeclEnvObject(cx, fp);
        if (!scopeChain)
            return NULL;

        if (!js_DefineNativeProperty(cx, scopeChain, ATOM_TO_JSID(lambdaName),
                                     ObjectValue(fp->callee()),
                                     CalleeGetter, NULL,
                                     JSPROP_PERMANENT | JSPROP_READONLY,
                                     0, 0, NULL)) {
            return NULL;
        }
    }

    JSObject *callobj = NewCallObject(cx, fp->script(), *scopeChain, &fp->callee());
    if (!callobj)
        return NULL;

    callobj->setPrivate(fp);
    fp->setScopeChainWithOwnCallObj(*callobj);
    return callobj;
}

JSObject *
CreateEvalCallObject(JSContext *cx, StackFrame *fp)
{
    JSObject *callobj = NewCallObject(cx, fp->script(), fp->scopeChain(), NULL);
    if (!callobj)
        return NULL;

    callobj->setPrivate(fp);
    fp->setScopeChainWithOwnCallObj(*callobj);
    return callobj;
}

} // namespace js

JSObject * JS_FASTCALL
js_CreateCallObjectOnTrace(JSContext *cx, JSFunction *fun, JSObject *callee, JSObject *scopeChain)
{
    JS_ASSERT(!js_IsNamedLambda(fun));
    JS_ASSERT(scopeChain);
    JS_ASSERT(callee);
    return NewCallObject(cx, fun->script(), *scopeChain, callee);
}

JS_DEFINE_CALLINFO_4(extern, OBJECT, js_CreateCallObjectOnTrace, CONTEXT, FUNCTION, OBJECT, OBJECT,
                     0, nanojit::ACCSET_STORE_ANY)

inline static void
CopyValuesToCallObject(JSObject &callobj, uintN nargs, Value *argv, uintN nvars, Value *slots)
{
    JS_ASSERT(callobj.numSlots() >= JSObject::CALL_RESERVED_SLOTS + nargs + nvars);
    callobj.copySlotRange(JSObject::CALL_RESERVED_SLOTS, argv, nargs);
    callobj.copySlotRange(JSObject::CALL_RESERVED_SLOTS + nargs, slots, nvars);
}

void
js_PutCallObject(StackFrame *fp)
{
    JSObject &callobj = fp->callObj();
    JS_ASSERT(callobj.getPrivate() == fp);
    JS_ASSERT_IF(fp->isEvalFrame(), fp->isStrictEvalFrame());
    JS_ASSERT(fp->isEvalFrame() == callobj.callIsForEval());

    /* Get the arguments object to snapshot fp's actual argument values. */
    if (fp->hasArgsObj()) {
        if (!fp->hasOverriddenArgs())
            callobj.setCallObjArguments(ObjectValue(fp->argsObj()));
        js_PutArgsObject(fp);
    }

    JSScript *script = fp->script();
    Bindings &bindings = script->bindings;

    if (callobj.callIsForEval()) {
        JS_ASSERT(script->strictModeCode);
        JS_ASSERT(bindings.countArgs() == 0);

        /* This could be optimized as below, but keep it simple for now. */
        CopyValuesToCallObject(callobj, 0, NULL, bindings.countVars(), fp->slots());
    } else {
        JSFunction *fun = fp->fun();
        JS_ASSERT(fun == callobj.getCallObjCalleeFunction());
        JS_ASSERT(script == fun->script());

        uintN n = bindings.countArgsAndVars();
        if (n > 0) {
            JS_ASSERT(JSObject::CALL_RESERVED_SLOTS + n <= callobj.numSlots());

            uint32 nvars = bindings.countVars();
            uint32 nargs = bindings.countArgs();
            JS_ASSERT(fun->nargs == nargs);
            JS_ASSERT(nvars + nargs == n);

            JSScript *script = fun->script();
            if (script->usesEval
#ifdef JS_METHODJIT
                || script->debugMode
#endif
                ) {
                CopyValuesToCallObject(callobj, nargs, fp->formalArgs(), nvars, fp->slots());
            } else {
                /*
                 * For each arg & var that is closed over, copy it from the stack
                 * into the call object.
                 */
                uint32 nclosed = script->nClosedArgs;
                for (uint32 i = 0; i < nclosed; i++) {
                    uint32 e = script->getClosedArg(i);
                    callobj.setSlot(JSObject::CALL_RESERVED_SLOTS + e, fp->formalArg(e));
                }

                nclosed = script->nClosedVars;
                for (uint32 i = 0; i < nclosed; i++) {
                    uint32 e = script->getClosedVar(i);
                    callobj.setSlot(JSObject::CALL_RESERVED_SLOTS + nargs + e, fp->slots()[e]);
                }
            }
        }

        /* Clear private pointers to fp, which is about to go away (js_Invoke). */
        if (js_IsNamedLambda(fun)) {
            JSObject *env = callobj.getParent();

            JS_ASSERT(env->getClass() == &js_DeclEnvClass);
            JS_ASSERT(env->getPrivate() == fp);
            env->setPrivate(NULL);
        }
    }

    callobj.setPrivate(NULL);
}

JSBool JS_FASTCALL
js_PutCallObjectOnTrace(JSObject *callobj, uint32 nargs, Value *argv,
                        uint32 nvars, Value *slots)
{
    JS_ASSERT(callobj->isCall());
    JS_ASSERT(!callobj->getPrivate());

    uintN n = nargs + nvars;
    if (n != 0)
        CopyValuesToCallObject(*callobj, nargs, argv, nvars, slots);

    return true;
}

JS_DEFINE_CALLINFO_5(extern, BOOL, js_PutCallObjectOnTrace, OBJECT, UINT32, VALUEPTR,
                     UINT32, VALUEPTR, 0, nanojit::ACCSET_STORE_ANY)

namespace js {

static JSBool
GetCallArguments(JSContext *cx, JSObject *obj, jsid id, Value *vp)
{
    StackFrame *fp = obj->maybeCallObjStackFrame();
    if (fp && !fp->hasOverriddenArgs()) {
        JSObject *argsobj = js_GetArgsObject(cx, fp);
        if (!argsobj)
            return false;
        vp->setObject(*argsobj);
    } else {
        *vp = obj->getCallObjArguments();
    }
    return true;
}

static JSBool
SetCallArguments(JSContext *cx, JSObject *obj, jsid id, JSBool strict, Value *vp)
{
    if (StackFrame *fp = obj->maybeCallObjStackFrame())
        fp->setOverriddenArgs();
    obj->setCallObjArguments(*vp);
    return true;
}

JSBool
GetCallArg(JSContext *cx, JSObject *obj, jsid id, Value *vp)
{
    JS_ASSERT((int16) JSID_TO_INT(id) == JSID_TO_INT(id));
    uintN i = (uint16) JSID_TO_INT(id);

    if (StackFrame *fp = obj->maybeCallObjStackFrame())
        *vp = fp->formalArg(i);
    else
        *vp = obj->callObjArg(i);
    return true;
}

JSBool
SetCallArg(JSContext *cx, JSObject *obj, jsid id, JSBool strict, Value *vp)
{
    JS_ASSERT((int16) JSID_TO_INT(id) == JSID_TO_INT(id));
    uintN i = (uint16) JSID_TO_INT(id);

    Value *argp;
    if (StackFrame *fp = obj->maybeCallObjStackFrame())
        argp = &fp->formalArg(i);
    else
        argp = &obj->callObjArg(i);

    JSScript *script = obj->getCallObjCalleeFunction()->script();
    if (!script->typeSetArgument(cx, i, *vp))
        return false;

    GC_POKE(cx, *argp);
    *argp = *vp;
    return true;
}

JSBool
GetCallUpvar(JSContext *cx, JSObject *obj, jsid id, Value *vp)
{
    JS_ASSERT((int16) JSID_TO_INT(id) == JSID_TO_INT(id));
    uintN i = (uint16) JSID_TO_INT(id);

    *vp = obj->getCallObjCallee()->getFlatClosureUpvar(i);
    return true;
}

JSBool
SetCallUpvar(JSContext *cx, JSObject *obj, jsid id, JSBool strict, Value *vp)
{
    JS_ASSERT((int16) JSID_TO_INT(id) == JSID_TO_INT(id));
    uintN i = (uint16) JSID_TO_INT(id);

    Value *up = &obj->getCallObjCallee()->getFlatClosureUpvar(i);

    GC_POKE(cx, *up);
    *up = *vp;
    return true;
}

JSBool
GetCallVar(JSContext *cx, JSObject *obj, jsid id, Value *vp)
{
    JS_ASSERT((int16) JSID_TO_INT(id) == JSID_TO_INT(id));
    uintN i = (uint16) JSID_TO_INT(id);

    if (StackFrame *fp = obj->maybeCallObjStackFrame())
        *vp = fp->varSlot(i);
    else
        *vp = obj->callObjVar(i);

    return true;
}

JSBool
GetCallVarChecked(JSContext *cx, JSObject *obj, jsid id, Value *vp)
{
    if (!GetCallVar(cx, obj, id, vp))
        return false;

    return CheckForEscapingClosure(cx, obj, vp);
}

JSBool
SetCallVar(JSContext *cx, JSObject *obj, jsid id, JSBool strict, Value *vp)
{
    JS_ASSERT(obj->isCall());

    JS_ASSERT((int16) JSID_TO_INT(id) == JSID_TO_INT(id));
    uintN i = (uint16) JSID_TO_INT(id);

    /*
     * As documented in TraceRecorder::attemptTreeCall(), when recording an
     * inner tree call, the recorder assumes the inner tree does not mutate
     * any tracked upvars. The abort here is a pessimistic precaution against
     * bug 620662, where an inner tree setting a closed stack variable in an
     * outer tree is illegal, and runtime would fall off trace.
     */
#ifdef JS_TRACER
    if (JS_ON_TRACE(cx)) {
        TraceMonitor *tm = JS_TRACE_MONITOR_ON_TRACE(cx);
        if (tm->recorder && tm->tracecx)
            AbortRecording(cx, "upvar write in nested tree");
    }
#endif

    Value *varp;
    if (StackFrame *fp = obj->maybeCallObjStackFrame())
        varp = &fp->varSlot(i);
    else
        varp = &obj->callObjVar(i);

    JSScript *script = obj->getCallObjCalleeFunction()->script();
    if (!script->typeSetLocal(cx, i, *vp))
        return false;

    GC_POKE(cx, *varp);
    *varp = *vp;
    return true;
}

} // namespace js

#if JS_TRACER
JSBool JS_FASTCALL
js_SetCallArg(JSContext *cx, JSObject *obj, jsid slotid, ValueArgType arg)
{
    Value argcopy = ValueArgToConstRef(arg);
    return SetCallArg(cx, obj, slotid, false /* STRICT DUMMY */, &argcopy);
}
JS_DEFINE_CALLINFO_4(extern, BOOL, js_SetCallArg, CONTEXT, OBJECT, JSID, VALUE, 0,
                     nanojit::ACCSET_STORE_ANY)

JSBool JS_FASTCALL
js_SetCallVar(JSContext *cx, JSObject *obj, jsid slotid, ValueArgType arg)
{
    Value argcopy = ValueArgToConstRef(arg);
    return SetCallVar(cx, obj, slotid, false /* STRICT DUMMY */, &argcopy);
}
JS_DEFINE_CALLINFO_4(extern, BOOL, js_SetCallVar, CONTEXT, OBJECT, JSID, VALUE, 0,
                     nanojit::ACCSET_STORE_ANY)
#endif

static JSBool
call_resolve(JSContext *cx, JSObject *obj, jsid id, uintN flags,
             JSObject **objp)
{
    JS_ASSERT(obj->isCall());
    JS_ASSERT(!obj->getProto());

    if (!JSID_IS_ATOM(id))
        return true;

    JSObject *callee = obj->getCallObjCallee();
#ifdef DEBUG
    if (callee) {
        JSScript *script = callee->getFunctionPrivate()->script();
        JS_ASSERT(!script->bindings.hasBinding(cx, JSID_TO_ATOM(id)));
    }
#endif

    /*
     * Resolve arguments so that we never store a particular Call object's
     * arguments object reference in a Call prototype's |arguments| slot.
     *
     * Include JSPROP_ENUMERATE for consistency with all other Call object
     * properties; see js::Bindings::add and js::Interpret's JSOP_DEFFUN
     * rebinding-Call-property logic.
     */
    if (callee && id == ATOM_TO_JSID(cx->runtime->atomState.argumentsAtom)) {
        if (!js_DefineNativeProperty(cx, obj, id, UndefinedValue(),
                                     GetCallArguments, SetCallArguments,
                                     JSPROP_PERMANENT | JSPROP_SHARED | JSPROP_ENUMERATE,
                                     0, 0, NULL, JSDNP_DONT_PURGE)) {
            return false;
        }
        *objp = obj;
        return true;
    }

    /* Control flow reaches here only if id was not resolved. */
    return true;
}

static void
call_trace(JSTracer *trc, JSObject *obj)
{
    JS_ASSERT(obj->isCall());
    if (StackFrame *fp = obj->maybeCallObjStackFrame()) {
        /*
         * FIXME: Hide copies of stack values rooted by fp from the Cycle
         * Collector, which currently lacks a non-stub Unlink implementation
         * for JS objects (including Call objects), so is unable to collect
         * cycles involving Call objects whose frames are active without this
         * hiding hack.
         */
        uintN first = JSObject::CALL_RESERVED_SLOTS;
        uintN count = fp->script()->bindings.countArgsAndVars();

        JS_ASSERT(obj->numSlots() >= first + count);
        obj->clearSlotRange(first, count);
    }

    MaybeMarkGenerator(trc, obj);
}

JS_PUBLIC_DATA(Class) js_CallClass = {
    "Call",
    JSCLASS_HAS_PRIVATE |
    JSCLASS_HAS_RESERVED_SLOTS(JSObject::CALL_RESERVED_SLOTS) |
    JSCLASS_NEW_RESOLVE | JSCLASS_IS_ANONYMOUS,
    PropertyStub,         /* addProperty */
    PropertyStub,         /* delProperty */
    PropertyStub,         /* getProperty */
    StrictPropertyStub,   /* setProperty */
    JS_EnumerateStub,
    (JSResolveOp)call_resolve,
    NULL,                 /* convert: Leave it NULL so we notice if calls ever escape */
    NULL,                 /* finalize */
    NULL,                 /* reserved0   */
    NULL,                 /* checkAccess */
    NULL,                 /* call        */
    NULL,                 /* construct   */
    NULL,                 /* xdrObject   */
    NULL,                 /* hasInstance */
    call_trace
};

bool
StackFrame::getValidCalleeObject(JSContext *cx, Value *vp)
{
    if (!isFunctionFrame()) {
        vp->setUndefined();
        return true;
    }

    JSFunction *fun = this->fun();

    /*
     * See the equivalent condition in ArgGetter for the 'callee' id case, but
     * note that here we do not want to throw, since this escape can happen via
     * a foo.caller reference alone, without any debugger or indirect eval. And
     * alas, it seems foo.caller is still used on the Web.
     */
    if (fun->needsWrapper()) {
        JSObject *wrapper = WrapEscapingClosure(cx, this, fun);
        if (!wrapper)
            return false;
        vp->setObject(*wrapper);
        return true;
    }

    JSObject &funobj = callee();
    vp->setObject(funobj);

    /*
     * Check for an escape attempt by a joined function object, which must go
     * through the frame's |this| object's method read barrier for the method
     * atom by which it was uniquely associated with a property.
     */
    const Value &thisv = functionThis();
    if (thisv.isObject()) {
        JS_ASSERT(funobj.getFunctionPrivate() == fun);

        if (fun->compiledFunObj() == funobj && fun->methodAtom()) {
            JSObject *thisp = &thisv.toObject();
            JSObject *first_barriered_thisp = NULL;

            do {
                /*
                 * While a non-native object is responsible for handling its
                 * entire prototype chain, notable non-natives including dense
                 * and typed arrays have native prototypes, so keep going.
                 */
                if (!thisp->isNative())
                    continue;

                if (thisp->hasMethodBarrier()) {
                    const Shape *shape = thisp->nativeLookup(ATOM_TO_JSID(fun->methodAtom()));
                    if (shape) {
                        /*
                         * Two cases follow: the method barrier was not crossed
                         * yet, so we cross it here; the method barrier *was*
                         * crossed but after the call, in which case we fetch
                         * and validate the cloned (unjoined) funobj from the
                         * method property's slot.
                         *
                         * In either case we must allow for the method property
                         * to have been replaced, or its value overwritten.
                         */
                        if (shape->isMethod() && shape->methodObject() == funobj) {
                            if (!thisp->methodReadBarrier(cx, *shape, vp))
                                return false;
                            calleev().setObject(vp->toObject());
                            return true;
                        }

                        if (shape->hasSlot()) {
                            Value v = thisp->getSlot(shape->slot);
                            JSObject *clone;

                            if (IsFunctionObject(v, &clone) &&
                                GET_FUNCTION_PRIVATE(cx, clone) == fun &&
                                clone->hasMethodObj(*thisp)) {
                                JS_ASSERT_IF(!clone->getType()->singleton, clone != &funobj);
                                *vp = v;
                                calleev().setObject(*clone);
                                return true;
                            }
                        }
                    }

                    if (!first_barriered_thisp)
                        first_barriered_thisp = thisp;
                }
            } while ((thisp = thisp->getProto()) != NULL);

            if (!first_barriered_thisp)
                return true;

            /*
             * At this point, we couldn't find an already-existing clone (or
             * force to exist a fresh clone) created via thisp's method read
             * barrier, so we must clone fun and store it in fp's callee to
             * avoid re-cloning upon repeated foo.caller access.
             *
             * This must mean the code in js_DeleteProperty could not find this
             * stack frame on the stack when the method was deleted. We've lost
             * track of the method, so we associate it with the first barriered
             * object found starting from thisp on the prototype chain.
             */
            JSObject *newfunobj = CloneFunctionObject(cx, fun, fun->getParent());
            if (!newfunobj)
                return false;
            newfunobj->setMethodObj(*first_barriered_thisp);
            calleev().setObject(*newfunobj);
            vp->setObject(*newfunobj);
            return true;
        }
    }

    return true;
}

/* Generic function tinyids. */
enum {
    FUN_ARGUMENTS   = -1,       /* predefined arguments local variable */
    FUN_LENGTH      = -2,       /* number of actual args, arity if inactive */
    FUN_ARITY       = -3,       /* number of formal parameters; desired argc */
    FUN_NAME        = -4,       /* function name, "" if anonymous */
    FUN_CALLER      = -5        /* Function.prototype.caller, backward compat */
};

static JSBool
fun_getProperty(JSContext *cx, JSObject *obj, jsid id, Value *vp)
{
    if (!JSID_IS_INT(id))
        return true;

    jsint slot = JSID_TO_INT(id);

    /*
     * Loop because getter and setter can be delegated from another class,
     * but loop only for FUN_LENGTH because we must pretend that f.length
     * is in each function instance f, per ECMA-262, instead of only in the
     * Function.prototype object (we use JSPROP_PERMANENT with JSPROP_SHARED
     * to make it appear so).
     *
     * This code couples tightly to the attributes for lazyFunctionDataProps[]
     * and poisonPillProps[] initializers below, and to js_SetProperty and
     * js_HasOwnProperty.
     *
     * It's important to allow delegating objects, even though they inherit
     * this getter (fun_getProperty), to override arguments, arity, caller,
     * and name.  If we didn't return early for slot != FUN_LENGTH, we would
     * clobber *vp with the native property value, instead of letting script
     * override that value in delegating objects.
     *
     * Note how that clobbering is what simulates JSPROP_READONLY for all of
     * the non-standard properties when the directly addressed object (obj)
     * is a function object (i.e., when this loop does not iterate).
     */

    while (!obj->isFunction()) {
        if (slot != FUN_LENGTH)
            return true;
        obj = obj->getProto();
        if (!obj)
            return true;
    }
    JSFunction *fun = obj->getFunctionPrivate();

    if (slot == FUN_ARGUMENTS || slot == FUN_CALLER) {
        /*
         * Mark the function's script as uninlineable, to expand any of its
         * frames on the stack before we go looking for them.
         */
        if (fun->isInterpreted() && !cx->markTypeFunctionUninlineable(fun->getType()))
            return false;
    }

    /* Find fun's top-most activation record. */
<<<<<<< HEAD
    JSStackFrame *fp;
    for (fp = js_GetTopStackFrame(cx, FRAME_EXPAND_NONE);
=======
    StackFrame *fp;
    for (fp = js_GetTopStackFrame(cx);
>>>>>>> 003f619b
         fp && (fp->maybeFun() != fun || fp->isEvalOrDebuggerFrame());
         fp = fp->prev()) {
        continue;
    }

#ifdef JS_METHODJIT
    if (slot == FUN_CALLER && fp && fp->prev()) {
        /* Also make sure the caller is uninlineable. */
        JSInlinedSite *inlined;
        fp->prev()->pc(cx, fp, &inlined);
        if (inlined) {
            JSFunction *fun = fp->prev()->jit()->inlineFrames()[inlined->inlineIndex].fun;
            if (!cx->markTypeFunctionUninlineable(fun->getType()))
                return false;
        }
    }
#endif

    JSAtom *atom = NULL;

    switch (slot) {
      case FUN_ARGUMENTS:
        /* Warn if strict about f.arguments or equivalent unqualified uses. */
        if (!JS_ReportErrorFlagsAndNumber(cx,
                                          JSREPORT_WARNING | JSREPORT_STRICT,
                                          js_GetErrorMessage, NULL,
                                          JSMSG_DEPRECATED_USAGE,
                                          js_arguments_str)) {
            return false;
        }
        if (fp) {
            if (!js_GetArgsValue(cx, fp, vp))
                return false;
        } else {
            vp->setNull();
        }
        atom = cx->runtime->atomState.argumentsAtom;
        break;

      case FUN_LENGTH:
        vp->setInt32(fun->nargs);
        atom = cx->runtime->atomState.lengthAtom;
        break;

      case FUN_ARITY:
        vp->setInt32(fun->nargs);
        atom = cx->runtime->atomState.arityAtom;
        break;

      case FUN_NAME:
        vp->setString(fun->atom ? fun->atom
                                : cx->runtime->emptyString);
        atom = cx->runtime->atomState.nameAtom;
        break;

      case FUN_CALLER:
        vp->setNull();
        if (fp && fp->prev() && !fp->prev()->getValidCalleeObject(cx, vp))
            return false;

        if (vp->isObject()) {
            JSObject &caller = vp->toObject();

            /* Censor the caller if it is from another compartment. */
            if (caller.getCompartment() != cx->compartment) {
                vp->setNull();
            } else if (caller.isFunction()) {
                JSFunction *callerFun = caller.getFunctionPrivate();
                if (callerFun->isInterpreted() && callerFun->inStrictMode()) {
                    JS_ReportErrorFlagsAndNumber(cx, JSREPORT_ERROR, js_GetErrorMessage, NULL,
                                                 JSMSG_CALLER_IS_STRICT);
                    return false;
                }
            }
        }
        atom = cx->runtime->atomState.callerAtom;
        break;

      default:
        JS_NOT_REACHED("fun_getProperty");
    }

    jsid nameid = atom ? ATOM_TO_JSID(atom) : JSID_VOID;
    return cx->addTypePropertyId(obj->getType(), nameid, *vp);
}

struct LazyFunctionDataProp {
    uint16      atomOffset;
    int8        tinyid;
    uint8       attrs;
};

struct PoisonPillProp {
    uint16       atomOffset;
    int8         tinyid;
};

/* NB: no sentinels at ends -- use JS_ARRAY_LENGTH to bound loops. */

static const LazyFunctionDataProp lazyFunctionDataProps[] = {
    {ATOM_OFFSET(arity),     FUN_ARITY,      JSPROP_PERMANENT|JSPROP_READONLY},
    {ATOM_OFFSET(name),      FUN_NAME,       JSPROP_PERMANENT|JSPROP_READONLY},
};

/* Properties censored into [[ThrowTypeError]] in strict mode. */
static const PoisonPillProp poisonPillProps[] = {
    {ATOM_OFFSET(arguments), FUN_ARGUMENTS },
    {ATOM_OFFSET(caller),    FUN_CALLER    },
};

static JSBool
fun_enumerate(JSContext *cx, JSObject *obj)
{
    JS_ASSERT(obj->isFunction());

    jsid id;
    bool found;

    if (!obj->isBoundFunction()) {
        id = ATOM_TO_JSID(cx->runtime->atomState.classPrototypeAtom);
        if (!obj->hasProperty(cx, id, &found, JSRESOLVE_QUALIFIED))
            return false;
    }

    id = ATOM_TO_JSID(cx->runtime->atomState.lengthAtom);
    if (!obj->hasProperty(cx, id, &found, JSRESOLVE_QUALIFIED))
        return false;

    for (uintN i = 0; i < JS_ARRAY_LENGTH(lazyFunctionDataProps); i++) {
        const LazyFunctionDataProp &lfp = lazyFunctionDataProps[i];
        id = ATOM_TO_JSID(OFFSET_TO_ATOM(cx->runtime, lfp.atomOffset));
        if (!obj->hasProperty(cx, id, &found, JSRESOLVE_QUALIFIED))
            return false;
    }

    for (uintN i = 0; i < JS_ARRAY_LENGTH(poisonPillProps); i++) {
        const PoisonPillProp &p = poisonPillProps[i];
        id = ATOM_TO_JSID(OFFSET_TO_ATOM(cx->runtime, p.atomOffset));
        if (!obj->hasProperty(cx, id, &found, JSRESOLVE_QUALIFIED))
            return false;
    }

    return true;
}

static JSObject *
ResolveInterpretedFunctionPrototype(JSContext *cx, JSObject *obj)
{
#ifdef DEBUG
    JSFunction *fun = obj->getFunctionPrivate();
    JS_ASSERT(fun->isInterpreted());
    JS_ASSERT(!fun->isFunctionPrototype());
#endif

    /*
     * Assert that fun is not a compiler-created function object, which
     * must never leak to script or embedding code and then be mutated.
     * Also assert that obj is not bound, per the ES5 15.3.4.5 ref above.
     */
    JS_ASSERT(!IsInternalFunctionObject(obj));
    JS_ASSERT(!obj->isBoundFunction());

    /*
     * Make the prototype object an instance of Object with the same parent
     * as the function object itself.
     */
    JSObject *parent = obj->getParent();
    JSObject *objProto;
    if (!js_GetClassPrototype(cx, parent, JSProto_Object, &objProto))
        return NULL;
    JSObject *proto = NewNativeClassInstance(cx, &js_ObjectClass, objProto, parent);
    if (!proto)
        return NULL;

    /* Make a new type for the prototype object. */
    TypeObject *protoType = cx->newTypeObject(obj->getType()->name(), "prototype", objProto);
    if (!protoType || !proto->setTypeAndUniqueShape(cx, protoType))
        return NULL;

    /*
     * ECMA (15.3.5.2) says that a user-defined function's .prototype property
     * is non-configurable, non-enumerable, and (initially) writable. Hence
     * JSPROP_PERMANENT below. By contrast, the built-in constructors, such as
     * Object (15.2.3.1) and Function (15.3.3.1), have non-writable
     * .prototype properties. Those are eagerly defined, with attributes
     * JSPROP_PERMANENT | JSPROP_READONLY, in js_InitClass.
     */
    if (!js_SetClassPrototype(cx, obj, proto, JSPROP_PERMANENT))
        return NULL;
    return proto;
}

static JSBool
fun_resolve(JSContext *cx, JSObject *obj, jsid id, uintN flags,
            JSObject **objp)
{
    if (!JSID_IS_ATOM(id))
        return true;

    JSFunction *fun = obj->getFunctionPrivate();

    if (JSID_IS_ATOM(id, cx->runtime->atomState.classPrototypeAtom)) {
        /*
         * Native or "built-in" functions do not have a .prototype property per
         * ECMA-262 (all editions). Built-in constructor functions, e.g. Object
         * and Function to name two conspicuous examples, do have a .prototype
         * property, but it is created eagerly by js_InitClass (jsobj.cpp).
         *
         * ES5 15.3.4: the non-native function object named Function.prototype
         * must not have a .prototype property.
         *
         * ES5 15.3.4.5: bound functions don't have a prototype property. The
         * isNative() test covers this case because bound functions are native
         * functions by definition/construction.
         */
        if (fun->isNative() || fun->isFunctionPrototype())
            return true;

        if (!ResolveInterpretedFunctionPrototype(cx, obj))
            return false;

        *objp = obj;
        return true;
    }

    if (JSID_IS_ATOM(id, cx->runtime->atomState.lengthAtom)) {
        JS_ASSERT(!IsInternalFunctionObject(obj));
        if (!cx->addTypePropertyId(obj->getType(), id, types::TYPE_INT32) ||
            !js_DefineNativeProperty(cx, obj, id, Int32Value(fun->nargs),
                                     PropertyStub, StrictPropertyStub,
                                     JSPROP_PERMANENT | JSPROP_READONLY, 0, 0, NULL)) {
            return false;
        }
        *objp = obj;
        return true;
    }

    for (uintN i = 0; i < JS_ARRAY_LENGTH(lazyFunctionDataProps); i++) {
        const LazyFunctionDataProp *lfp = &lazyFunctionDataProps[i];

        if (JSID_IS_ATOM(id, OFFSET_TO_ATOM(cx->runtime, lfp->atomOffset))) {
            JS_ASSERT(!IsInternalFunctionObject(obj));

            if (!js_DefineNativeProperty(cx, obj, id, UndefinedValue(),
                                         fun_getProperty, StrictPropertyStub,
                                         lfp->attrs, Shape::HAS_SHORTID,
                                         lfp->tinyid, NULL)) {
                return false;
            }
            *objp = obj;
            return true;
        }
    }

    for (uintN i = 0; i < JS_ARRAY_LENGTH(poisonPillProps); i++) {
        const PoisonPillProp &p = poisonPillProps[i];

        if (JSID_IS_ATOM(id, OFFSET_TO_ATOM(cx->runtime, p.atomOffset))) {
            JS_ASSERT(!IsInternalFunctionObject(obj));

            PropertyOp getter;
            StrictPropertyOp setter;
            uintN attrs = JSPROP_PERMANENT;
            if (fun->isInterpreted() ? fun->inStrictMode() : obj->isBoundFunction()) {
                JSObject *throwTypeError = obj->getThrowTypeError();

                getter = CastAsPropertyOp(throwTypeError);
                setter = CastAsStrictPropertyOp(throwTypeError);
                attrs |= JSPROP_GETTER | JSPROP_SETTER;
            } else {
                getter = fun_getProperty;
                setter = StrictPropertyStub;
            }

            if (!js_DefineNativeProperty(cx, obj, id, UndefinedValue(),
                                         getter, setter,
                                         attrs, Shape::HAS_SHORTID,
                                         p.tinyid, NULL)) {
                return false;
            }
            *objp = obj;
            return true;
        }
    }

    return true;
}

#if JS_HAS_XDR

/* XXX store parent and proto, if defined */
JSBool
js_XDRFunctionObject(JSXDRState *xdr, JSObject **objp)
{
    JSContext *cx;
    JSFunction *fun;
    uint32 firstword;           /* flag telling whether fun->atom is non-null,
                                   plus for fun->u.i.skipmin, fun->u.i.wrapper,
                                   and 14 bits reserved for future use */
    uint32 flagsword;           /* word for argument count and fun->flags */

    cx = xdr->cx;
    if (xdr->mode == JSXDR_ENCODE) {
        fun = GET_FUNCTION_PRIVATE(cx, *objp);
        if (!FUN_INTERPRETED(fun)) {
            JSAutoByteString funNameBytes;
            if (const char *name = GetFunctionNameBytes(cx, fun, &funNameBytes)) {
                JS_ReportErrorNumber(cx, js_GetErrorMessage, NULL, JSMSG_NOT_SCRIPTED_FUNCTION,
                                     name);
            }
            return false;
        }
        if (fun->u.i.wrapper) {
            JSAutoByteString funNameBytes;
            if (const char *name = GetFunctionNameBytes(cx, fun, &funNameBytes))
                JS_ReportErrorNumber(cx, js_GetErrorMessage, NULL, JSMSG_XDR_CLOSURE_WRAPPER, name);
            return false;
        }
        JS_ASSERT((fun->u.i.wrapper & ~1U) == 0);
        firstword = (fun->u.i.skipmin << 2) | (fun->u.i.wrapper << 1) | !!fun->atom;
        flagsword = (fun->nargs << 16) | fun->flags;
    } else {
        fun = js_NewFunction(cx, NULL, NULL, 0, JSFUN_INTERPRETED, NULL, NULL, NULL, NULL);
        if (!fun)
            return false;
        FUN_OBJECT(fun)->clearParent();
        if (!FUN_OBJECT(fun)->clearType(cx))
            return false;
    }

    AutoObjectRooter tvr(cx, FUN_OBJECT(fun));

    if (!JS_XDRUint32(xdr, &firstword))
        return false;
    if ((firstword & 1U) && !js_XDRAtom(xdr, &fun->atom))
        return false;
    if (!JS_XDRUint32(xdr, &flagsword))
        return false;

    if (xdr->mode == JSXDR_DECODE) {
        fun->nargs = flagsword >> 16;
        JS_ASSERT((flagsword & JSFUN_KINDMASK) >= JSFUN_INTERPRETED);
        fun->flags = uint16(flagsword);
        fun->u.i.skipmin = uint16(firstword >> 2);
        fun->u.i.wrapper = JSPackedBool((firstword >> 1) & 1);
    }

    if (!js_XDRScript(xdr, &fun->u.i.script))
        return false;

    if (xdr->mode == JSXDR_DECODE) {
        *objp = FUN_OBJECT(fun);
#ifdef CHECK_SCRIPT_OWNER
        fun->script()->owner = NULL;
#endif
        if (!fun->u.i.script->typeSetFunction(cx, fun))
            return false;
        JS_ASSERT(fun->nargs == fun->script()->bindings.countArgs());
        js_CallNewScriptHook(cx, fun->script(), fun);
    }

    return true;
}

#else  /* !JS_HAS_XDR */

#define js_XDRFunctionObject NULL

#endif /* !JS_HAS_XDR */

/*
 * [[HasInstance]] internal method for Function objects: fetch the .prototype
 * property of its 'this' parameter, and walks the prototype chain of v (only
 * if v is an object) returning true if .prototype is found.
 */
static JSBool
fun_hasInstance(JSContext *cx, JSObject *obj, const Value *v, JSBool *bp)
{
    while (obj->isFunction()) {
        if (!obj->isBoundFunction())
            break;
        obj = obj->getBoundFunctionTarget();
    }

    jsid id = ATOM_TO_JSID(cx->runtime->atomState.classPrototypeAtom);
    Value pval;
    if (!obj->getProperty(cx, id, &pval))
        return JS_FALSE;

    if (pval.isPrimitive()) {
        /*
         * Throw a runtime error if instanceof is called on a function that
         * has a non-object as its .prototype value.
         */
        js_ReportValueError(cx, JSMSG_BAD_PROTOTYPE, -1, ObjectValue(*obj), NULL);
        return JS_FALSE;
    }

    *bp = js_IsDelegate(cx, &pval.toObject(), *v);
    return JS_TRUE;
}

static void
fun_trace(JSTracer *trc, JSObject *obj)
{
    /* A newborn function object may have a not yet initialized private slot. */
    JSFunction *fun = (JSFunction *) obj->getPrivate();
    if (!fun)
        return;

    if (fun != obj) {
        /* obj is a cloned function object, trace the clone-parent, fun. */
        MarkObject(trc, *fun, "private");

        /* The function could be a flat closure with upvar copies in the clone. */
        if (fun->isFlatClosure() && fun->script()->bindings.hasUpvars()) {
            MarkValueRange(trc, fun->script()->bindings.countUpvars(),
                           obj->getFlatClosureUpvars(), "upvars");
        }
        return;
    }

    if (fun->atom)
        MarkString(trc, fun->atom, "atom");

    if (fun->isInterpreted() && fun->script())
        js_TraceScript(trc, fun->script());
}

static void
fun_finalize(JSContext *cx, JSObject *obj)
{
    /* Ignore newborn function objects. */
    JSFunction *fun = obj->getFunctionPrivate();
    if (!fun)
        return;

    /* Cloned function objects may be flat closures with upvars to free. */
    if (fun != obj) {
        if (fun->isFlatClosure() && fun->script()->bindings.hasUpvars())
            cx->free_((void *) obj->getFlatClosureUpvars());
        return;
    }

    /*
     * Null-check fun->script() because the parser sets interpreted very early.
     */
    if (fun->isInterpreted() && fun->script())
        js_DestroyScriptFromGC(cx, fun->script());
}

/*
 * Reserve two slots in all function objects for XPConnect.  Note that this
 * does not bloat every instance, only those on which reserved slots are set,
 * and those on which ad-hoc properties are defined.
 */
JS_PUBLIC_DATA(Class) js_FunctionClass = {
    js_Function_str,
    JSCLASS_HAS_PRIVATE | JSCLASS_NEW_RESOLVE |
    JSCLASS_HAS_RESERVED_SLOTS(JSFunction::CLASS_RESERVED_SLOTS) |
    JSCLASS_HAS_CACHED_PROTO(JSProto_Function),
    PropertyStub,         /* addProperty */
    PropertyStub,         /* delProperty */
    PropertyStub,         /* getProperty */
    StrictPropertyStub,   /* setProperty */
    fun_enumerate,
    (JSResolveOp)fun_resolve,
    ConvertStub,
    fun_finalize,
    NULL,                 /* reserved0   */
    NULL,                 /* checkAccess */
    NULL,                 /* call        */
    NULL,                 /* construct   */
    NULL,
    fun_hasInstance,
    fun_trace
};

JSString *
fun_toStringHelper(JSContext *cx, JSObject *obj, uintN indent)
{
    if (!obj->isFunction()) {
        if (obj->isFunctionProxy())
            return JSProxy::fun_toString(cx, obj, indent);
        JS_ReportErrorNumber(cx, js_GetErrorMessage, NULL,
                             JSMSG_INCOMPATIBLE_PROTO,
                             js_Function_str, js_toString_str,
                             "object");
        return NULL;
    }

    JSFunction *fun = GET_FUNCTION_PRIVATE(cx, obj);
    if (!fun)
        return NULL;

    if (!indent && !cx->compartment->toSourceCache.empty()) {
        ToSourceCache::Ptr p = cx->compartment->toSourceCache.ref().lookup(fun);
        if (p)
            return p->value;
    }

    JSString *str = JS_DecompileFunction(cx, fun, indent);
    if (!str)
        return NULL;

    if (!indent) {
        LazilyConstructed<ToSourceCache> &lazy = cx->compartment->toSourceCache;

        if (lazy.empty()) {
            lazy.construct();
            if (!lazy.ref().init())
                return NULL;
        }

        if (!lazy.ref().put(fun, str))
            return NULL;
    }

    return str;
}

static JSBool
fun_toString(JSContext *cx, uintN argc, Value *vp)
{
    JS_ASSERT(IsFunctionObject(vp[0]));
    uint32_t indent = 0;

    if (argc != 0 && !ValueToECMAUint32(cx, vp[2], &indent))
        return false;

    JSObject *obj = ToObject(cx, &vp[1]);
    if (!obj)
        return false;

    JSString *str = fun_toStringHelper(cx, obj, indent);
    if (!str)
        return false;

    vp->setString(str);
    return true;
}

#if JS_HAS_TOSOURCE
static JSBool
fun_toSource(JSContext *cx, uintN argc, Value *vp)
{
    JS_ASSERT(IsFunctionObject(vp[0]));

    JSObject *obj = ToObject(cx, &vp[1]);
    if (!obj)
        return false;

    JSString *str = fun_toStringHelper(cx, obj, JS_DONT_PRETTY_PRINT);
    if (!str)
        return false;

    vp->setString(str);
    return true;
}
#endif

JSBool
js_fun_call(JSContext *cx, uintN argc, Value *vp)
{
    LeaveTrace(cx);
    Value fval = vp[1];

    if (!js_IsCallable(fval)) {
        ReportIncompatibleMethod(cx, vp, &js_FunctionClass);
        return false;
    }

    Value *argv = vp + 2;
    Value thisv;
    if (argc == 0) {
        thisv.setUndefined();
    } else {
        thisv = argv[0];

        argc--;
        argv++;
    }

    /* Allocate stack space for fval, obj, and the args. */
    InvokeArgsGuard args;
    if (!cx->stack.pushInvokeArgs(cx, argc, &args))
        return JS_FALSE;

    /* Push fval, thisv, and the args. */
    args.calleev() = fval;
    args.thisv() = thisv;
    memcpy(args.argv(), argv, argc * sizeof *argv);

    bool ok = Invoke(cx, args);
    *vp = args.rval();
    return ok;
}

/* ES5 15.3.4.3 */
JSBool
js_fun_apply(JSContext *cx, uintN argc, Value *vp)
{
    /* Step 1. */
    Value fval = vp[1];
    if (!js_IsCallable(fval)) {
        ReportIncompatibleMethod(cx, vp, &js_FunctionClass);
        return false;
    }

    /* Step 2. */
    if (argc < 2 || vp[3].isNullOrUndefined())
        return js_fun_call(cx, (argc > 0) ? 1 : 0, vp);

    /* N.B. Changes need to be propagated to stubs::SplatApplyArgs. */

    /* Step 3. */
    if (!vp[3].isObject()) {
        JS_ReportErrorNumber(cx, js_GetErrorMessage, NULL, JSMSG_BAD_APPLY_ARGS, js_apply_str);
        return false;
    }

    /*
     * Steps 4-5 (note erratum removing steps originally numbered 5 and 7 in
     * original version of ES5).
     */
    JSObject *aobj = &vp[3].toObject();
    jsuint length;
    if (!js_GetLengthProperty(cx, aobj, &length))
        return false;

    LeaveTrace(cx);

    /* Step 6. */
    uintN n = uintN(JS_MIN(length, JS_ARGS_LENGTH_MAX));

    InvokeArgsGuard args;
    if (!cx->stack.pushInvokeArgs(cx, n, &args))
        return false;

    /* Push fval, obj, and aobj's elements as args. */
    args.calleev() = fval;
    args.thisv() = vp[2];

    /* Steps 7-8. */
    if (!GetElements(cx, aobj, n, args.argv()))
        return false;

    /* Step 9. */
    if (!Invoke(cx, args))
        return false;
    *vp = args.rval();
    return true;
}

namespace js {

JSBool
CallOrConstructBoundFunction(JSContext *cx, uintN argc, Value *vp);

}

inline bool
JSObject::initBoundFunction(JSContext *cx, const Value &thisArg,
                            const Value *args, uintN argslen)
{
    JS_ASSERT(isFunction());

    flags |= JSObject::BOUND_FUNCTION;
    getSlotRef(JSSLOT_BOUND_FUNCTION_THIS) = thisArg;
    getSlotRef(JSSLOT_BOUND_FUNCTION_ARGS_COUNT).setPrivateUint32(argslen);
    if (argslen != 0) {
        /* FIXME? Burn memory on an empty scope whose shape covers the args slots. */
        EmptyShape *empty = EmptyShape::create(cx, clasp);
        if (!empty)
            return false;

        empty->slotSpan += argslen;
        setMap(empty);

        if (!ensureInstanceReservedSlots(cx, argslen))
            return false;

        JS_ASSERT(numSlots() >= argslen + FUN_CLASS_RESERVED_SLOTS);
        copySlotRange(FUN_CLASS_RESERVED_SLOTS, args, argslen);
    }
    return true;
}

inline JSObject *
JSObject::getBoundFunctionTarget() const
{
    JS_ASSERT(isFunction());
    JS_ASSERT(isBoundFunction());

    /* Bound functions abuse |parent| to store their target function. */
    return getParent();
}

inline const js::Value &
JSObject::getBoundFunctionThis() const
{
    JS_ASSERT(isFunction());
    JS_ASSERT(isBoundFunction());

    return getSlot(JSSLOT_BOUND_FUNCTION_THIS);
}

inline const js::Value &
JSObject::getBoundFunctionArgument(uintN which) const
{
    JS_ASSERT(isFunction());
    JS_ASSERT(isBoundFunction());
    JS_ASSERT(which < getBoundFunctionArgumentCount());

    return getSlot(FUN_CLASS_RESERVED_SLOTS + which);
}

inline size_t
JSObject::getBoundFunctionArgumentCount() const
{
    JS_ASSERT(isFunction());
    JS_ASSERT(isBoundFunction());

    return getSlot(JSSLOT_BOUND_FUNCTION_ARGS_COUNT).toPrivateUint32();
}

namespace js {

/* ES5 15.3.4.5.1 and 15.3.4.5.2. */
JSBool
CallOrConstructBoundFunction(JSContext *cx, uintN argc, Value *vp)
{
    JSObject *obj = &vp[0].toObject();
    JS_ASSERT(obj->isFunction());
    JS_ASSERT(obj->isBoundFunction());

    LeaveTrace(cx);

    bool constructing = IsConstructing(vp);

    /* 15.3.4.5.1 step 1, 15.3.4.5.2 step 3. */
    uintN argslen = obj->getBoundFunctionArgumentCount();

    if (argc + argslen > JS_ARGS_LENGTH_MAX) {
        js_ReportAllocationOverflow(cx);
        return false;
    }

    /* 15.3.4.5.1 step 3, 15.3.4.5.2 step 1. */
    JSObject *target = obj->getBoundFunctionTarget();

    /* 15.3.4.5.1 step 2. */
    const Value &boundThis = obj->getBoundFunctionThis();

    InvokeArgsGuard args;
    if (!cx->stack.pushInvokeArgs(cx, argc + argslen, &args))
        return false;

    /* 15.3.4.5.1, 15.3.4.5.2 step 4. */
    for (uintN i = 0; i < argslen; i++)
        args[i] = obj->getBoundFunctionArgument(i);
    memcpy(args.argv() + argslen, vp + 2, argc * sizeof(Value));

    /* 15.3.4.5.1, 15.3.4.5.2 step 5. */
    args.calleev().setObject(*target);

    if (!constructing)
        args.thisv() = boundThis;

    if (constructing ? !InvokeConstructor(cx, args) : !Invoke(cx, args))
        return false;

    *vp = args.rval();
    return true;
}

}

#if JS_HAS_GENERATORS
static JSBool
fun_isGenerator(JSContext *cx, uintN argc, Value *vp)
{
    JSObject *funobj;
    if (!IsFunctionObject(vp[1], &funobj)) {
        JS_SET_RVAL(cx, vp, BooleanValue(false));
        return true;
    }

    JSFunction *fun = GET_FUNCTION_PRIVATE(cx, funobj);

    bool result = false;
    if (fun->isInterpreted()) {
        JSScript *script = fun->u.i.script;
        JS_ASSERT(script->length != 0);
        result = script->code[0] == JSOP_GENERATOR;
    }

    JS_SET_RVAL(cx, vp, BooleanValue(result));
    return true;
}
#endif

/* ES5 15.3.4.5. */
static JSBool
fun_bind(JSContext *cx, uintN argc, Value *vp)
{
    /* Step 1. */
    Value &thisv = vp[1];

    /* Step 2. */
    if (!js_IsCallable(thisv)) {
        ReportIncompatibleMethod(cx, vp, &js_FunctionClass);
        return false;
    }

    JSObject *target = &thisv.toObject();

    /* Step 3. */
    Value *args = NULL;
    uintN argslen = 0;
    if (argc > 1) {
        args = vp + 3;
        argslen = argc - 1;
    }

    /* Steps 15-16. */
    uintN length = 0;
    if (target->isFunction()) {
        uintN nargs = target->getFunctionPrivate()->nargs;
        if (nargs > argslen)
            length = nargs - argslen;
    }

    /* Step 4-6, 10-11. */
    JSAtom *name = target->isFunction() ? target->getFunctionPrivate()->atom : NULL;

    /* NB: Bound functions abuse |parent| to store their target. */
    JSObject *funobj =
        js_NewFunction(cx, NULL, CallOrConstructBoundFunction, length,
                       JSFUN_CONSTRUCTOR, target, name,
                       JS_TypeHandlerDynamic, "BoundFunction");
    if (!funobj)
        return false;

    /* Steps 7-9. */
    Value thisArg = argc >= 1 ? vp[2] : UndefinedValue();
    if (!funobj->initBoundFunction(cx, thisArg, args, argslen))
        return false;

    /* Steps 17, 19-21 are handled by fun_resolve. */
    /* Step 18 is the default for new functions. */

    /* Step 22. */
    vp->setObject(*funobj);
    return true;
}

static void
type_HandlerMonitored(JSContext *cx, JSTypeFunction *jsfun, JSTypeCallsite *jssite)
{
    /*
     * Mark all calls to Function.prototype.call and Function.prototype.apply
     * as monitored, so the compiler knows to keep track of all passed arguments.
     */
    TypeCallsite *site = Valueify(jssite);
    cx->compartment->types.monitorBytecode(cx, site->script, site->pc - site->script->code);
    if (site->returnTypes)
        site->returnTypes->addType(cx, TYPE_UNKNOWN);
}

static JSFunctionSpec function_methods[] = {
#if JS_HAS_TOSOURCE
    JS_FN_TYPE(js_toSource_str,   fun_toSource,   0,0, JS_TypeHandlerString),
#endif
    JS_FN_TYPE(js_toString_str,   fun_toString,   0,0, JS_TypeHandlerString),
    JS_FN_TYPE(js_apply_str,      js_fun_apply,   2,0, type_HandlerMonitored),
    JS_FN_TYPE(js_call_str,       js_fun_call,    1,0, type_HandlerMonitored),
    JS_FN_TYPE("bind",            fun_bind,       1,0, JS_TypeHandlerDynamic),
#if JS_HAS_GENERATORS
    JS_FN_TYPE("isGenerator",     fun_isGenerator,0,0, JS_TypeHandlerBool),
#endif
    JS_FS_END
};

/*
 * Report "malformed formal parameter" iff no illegal char or similar scanner
 * error was already reported.
 */
static bool
OnBadFormal(JSContext *cx, TokenKind tt)
{
    if (tt != TOK_ERROR)
        JS_ReportErrorNumber(cx, js_GetErrorMessage, NULL, JSMSG_BAD_FORMAL);
    else
        JS_ASSERT(cx->isExceptionPending());
    return false;
}

static JSBool
Function(JSContext *cx, uintN argc, Value *vp)
{
    CallArgs call = CallArgsFromVp(argc, vp);

    JS::Anchor<JSObject *> obj(NewFunction(cx, NULL));
    if (!obj.get())
        return false;

    JSObject &calleeParent = *call.callee().getParent();

    /*
     * NB: (new Function) is not lexically closed by its caller, it's just an
     * anonymous function in the top-level scope that its constructor inhabits.
     * Thus 'var x = 42; f = new Function("return x"); print(f())' prints 42,
     * and so would a call to f from another top-level's script or function.
     *
     * In older versions, before call objects, a new Function was adopted by
     * its running context's globalObject, which might be different from the
     * top-level reachable from scopeChain (in HTML frames, e.g.).
     */
    JSFunction *fun = js_NewFunction(cx, obj.get(), NULL, 0, JSFUN_LAMBDA | JSFUN_INTERPRETED,
                                     &calleeParent, cx->runtime->atomState.anonymousAtom, NULL, NULL);
    if (!fun)
        return false;

    /*
     * CSP check: whether new Function() is allowed at all.
     * Report errors via CSP is done in the script security manager.
     * js_CheckContentSecurityPolicy is defined in jsobj.cpp
     */
    if (!js_CheckContentSecurityPolicy(cx, &calleeParent)) {
        JS_ReportErrorNumber(cx, js_GetErrorMessage, NULL, JSMSG_CSP_BLOCKED_FUNCTION);
        return false;
    }

    Bindings bindings(cx);
    AutoBindingsRooter root(cx, bindings);

    uintN lineno;
    const char *filename = CurrentScriptFileAndLine(cx, &lineno);

    Value *argv = call.argv();
    uintN n = argc ? argc - 1 : 0;
    if (n > 0) {
        /*
         * Collect the function-argument arguments into one string, separated
         * by commas, then make a tokenstream from that string, and scan it to
         * get the arguments.  We need to throw the full scanner at the
         * problem, because the argument string can legitimately contain
         * comments and linefeeds.  XXX It might be better to concatenate
         * everything up into a function definition and pass it to the
         * compiler, but doing it this way is less of a delta from the old
         * code.  See ECMA 15.3.2.1.
         */
        size_t args_length = 0;
        for (uintN i = 0; i < n; i++) {
            /* Collect the lengths for all the function-argument arguments. */
            JSString *arg = js_ValueToString(cx, argv[i]);
            if (!arg)
                return false;
            argv[i].setString(arg);

            /*
             * Check for overflow.  The < test works because the maximum
             * JSString length fits in 2 fewer bits than size_t has.
             */
            size_t old_args_length = args_length;
            args_length = old_args_length + arg->length();
            if (args_length < old_args_length) {
                js_ReportAllocationOverflow(cx);
                return false;
            }
        }

        /* Add 1 for each joining comma and check for overflow (two ways). */
        size_t old_args_length = args_length;
        args_length = old_args_length + n - 1;
        if (args_length < old_args_length ||
            args_length >= ~(size_t)0 / sizeof(jschar)) {
            js_ReportAllocationOverflow(cx);
            return false;
        }

        /*
         * Allocate a string to hold the concatenated arguments, including room
         * for a terminating 0.  Mark cx->tempPool for later release, to free
         * collected_args and its tokenstream in one swoop.
         */
        AutoArenaAllocator aaa(&cx->tempPool);
        jschar *cp = aaa.alloc<jschar>(args_length + 1);
        if (!cp) {
            js_ReportOutOfScriptQuota(cx);
            return false;
        }
        jschar *collected_args = cp;

        /*
         * Concatenate the arguments into the new string, separated by commas.
         */
        for (uintN i = 0; i < n; i++) {
            JSString *arg = argv[i].toString();
            size_t arg_length = arg->length();
            const jschar *arg_chars = arg->getChars(cx);
            if (!arg_chars)
                return false;
            (void) js_strncpy(cp, arg_chars, arg_length);
            cp += arg_length;

            /* Add separating comma or terminating 0. */
            *cp++ = (i + 1 < n) ? ',' : 0;
        }

        /* Initialize a tokenstream that reads from the given string. */
        TokenStream ts(cx);
        if (!ts.init(collected_args, args_length, filename, lineno, cx->findVersion()))
            return false;

        /* The argument string may be empty or contain no tokens. */
        TokenKind tt = ts.getToken();
        if (tt != TOK_EOF) {
            for (;;) {
                /*
                 * Check that it's a name.  This also implicitly guards against
                 * TOK_ERROR, which was already reported.
                 */
                if (tt != TOK_NAME)
                    return OnBadFormal(cx, tt);

                /*
                 * Get the atom corresponding to the name from the token
                 * stream; we're assured at this point that it's a valid
                 * identifier.
                 */
                JSAtom *atom = ts.currentToken().t_atom;

                /* Check for a duplicate parameter name. */
                if (bindings.hasBinding(cx, atom)) {
                    JSAutoByteString name;
                    if (!js_AtomToPrintableString(cx, atom, &name))
                        return false;
                    if (!ReportCompileErrorNumber(cx, &ts, NULL,
                                                  JSREPORT_WARNING | JSREPORT_STRICT,
                                                  JSMSG_DUPLICATE_FORMAL, name.ptr())) {
                        return false;
                    }
                }

                uint16 dummy;
                if (!bindings.addArgument(cx, atom, &dummy))
                    return false;

                /*
                 * Get the next token.  Stop on end of stream.  Otherwise
                 * insist on a comma, get another name, and iterate.
                 */
                tt = ts.getToken();
                if (tt == TOK_EOF)
                    break;
                if (tt != TOK_COMMA)
                    return OnBadFormal(cx, tt);
                tt = ts.getToken();
            }
        }
    }

    JS::Anchor<JSString *> strAnchor(NULL);
    const jschar *chars;
    size_t length;

    if (argc) {
        JSString *str = js_ValueToString(cx, argv[argc - 1]);
        if (!str)
            return false;
        strAnchor.set(str);
        chars = str->getChars(cx);
        length = str->length();
    } else {
        chars = cx->runtime->emptyString->chars();
        length = 0;
    }

    JSPrincipals *principals = PrincipalsForCompiledCode(call, cx);
    bool ok = Compiler::compileFunctionBody(cx, fun, principals, &bindings,
                                            chars, length, filename, lineno,
                                            cx->findVersion());
    call.rval().setObject(obj);
    return ok;
}

namespace js {

bool
IsBuiltinFunctionConstructor(JSFunction *fun)
{
    return fun->maybeNative() == Function;
}

const Shape *
LookupInterpretedFunctionPrototype(JSContext *cx, JSObject *funobj)
{
#ifdef DEBUG
    JSFunction *fun = funobj->getFunctionPrivate();
    JS_ASSERT(fun->isInterpreted());
    JS_ASSERT(!fun->isFunctionPrototype());
    JS_ASSERT(!funobj->isBoundFunction());
#endif

    jsid id = ATOM_TO_JSID(cx->runtime->atomState.classPrototypeAtom);
    const Shape *shape = funobj->nativeLookup(id);
    if (!shape) {
        if (!ResolveInterpretedFunctionPrototype(cx, funobj))
            return NULL;
        shape = funobj->nativeLookup(id);
    }
    JS_ASSERT(!shape->configurable());
    JS_ASSERT(shape->isDataDescriptor());
    JS_ASSERT(shape->hasSlot());
    JS_ASSERT(!shape->isMethod());
    return shape;
}

} /* namespace js */

static JSBool
ThrowTypeError(JSContext *cx, uintN argc, Value *vp)
{
    JS_ReportErrorFlagsAndNumber(cx, JSREPORT_ERROR, js_GetErrorMessage, NULL,
                                 JSMSG_THROW_TYPE_ERROR);
    return false;
}

JSObject *
js_InitFunctionClass(JSContext *cx, JSObject *obj)
{
    JSObject *proto = js_InitClass(cx, obj, NULL, &js_FunctionClass, Function, 1,
                                   JS_TypeHandlerDynamic, NULL, function_methods, NULL, NULL);
    if (!proto)
        return NULL;

    /*
     * The default 'new' object for Function.prototype has unknown properties.
     * This will be used for generic scripted functions, e.g. from non-compileAndGo code.
     */
    TypeObject *newType = proto->getNewType(cx);
    if (!newType || !cx->markTypeObjectUnknownProperties(newType))
        return NULL;

    JSFunction *fun = js_NewFunction(cx, proto, NULL, 0, JSFUN_INTERPRETED, obj, NULL, NULL, NULL);
    if (!fun)
        return NULL;
    fun->flags |= JSFUN_PROTOTYPE;

    JSScript *script = JSScript::NewScript(cx, 1, 1, 0, 0, 0, 0, 0, 0, 0, 0, 0, JSVERSION_DEFAULT);
    if (!script)
        return NULL;
    script->noScriptRval = true;
    script->code[0] = JSOP_STOP;
    script->code[1] = SRC_NULL;
#ifdef CHECK_SCRIPT_OWNER
    script->owner = NULL;
#endif
    fun->u.i.script = script;
    fun->getType()->asFunction()->script = script;
    script->fun = fun;
    js_CallNewScriptHook(cx, script, fun);

    if (obj->isGlobal()) {
        /* ES5 13.2.3: Construct the unique [[ThrowTypeError]] function object. */
        JSFunction *throwTypeError =
            js_NewFunction(cx, NULL, reinterpret_cast<Native>(ThrowTypeError), 0,
                           0, obj, NULL, JS_TypeHandlerVoid, "ThrowTypeError");
        if (!throwTypeError)
            return NULL;

        obj->asGlobal()->setThrowTypeError(throwTypeError);
    }

    return proto;
}

JSFunction *
js_NewFunction(JSContext *cx, JSObject *funobj, Native native, uintN nargs,
               uintN flags, JSObject *parent, JSAtom *atom,
               JSTypeHandler handler, const char *fullName)
{
    JSFunction *fun;

    if (funobj) {
        JS_ASSERT(funobj->isFunction());
        funobj->setParent(parent);
    } else {
        funobj = NewFunction(cx, parent);
        if (!funobj)
            return NULL;
        if (handler) {
            TypeFunction *type = cx->newTypeFunction(fullName, funobj->getProto());
            if (!type || !funobj->setTypeAndUniqueShape(cx, type))
                return NULL;
            type->handler = handler;
            type->singleton = funobj;
        }
    }
    JS_ASSERT(!funobj->getPrivate());
    fun = (JSFunction *) funobj;

    /* Initialize all function members. */
    fun->nargs = uint16(nargs);
    fun->flags = flags & (JSFUN_FLAGS_MASK | JSFUN_KINDMASK | JSFUN_TRCINFO);
    if ((flags & JSFUN_KINDMASK) >= JSFUN_INTERPRETED) {
        JS_ASSERT(!native);
        JS_ASSERT(nargs == 0);
        fun->u.i.skipmin = 0;
        fun->u.i.wrapper = false;
        fun->u.i.script = NULL;
    } else {
        fun->u.n.clasp = NULL;
        if (flags & JSFUN_TRCINFO) {
#ifdef JS_TRACER
            JSNativeTraceInfo *trcinfo =
                JS_FUNC_TO_DATA_PTR(JSNativeTraceInfo *, native);
            fun->u.n.native = (js::Native) trcinfo->native;
            fun->u.n.trcinfo = trcinfo;
#else
            fun->u.n.trcinfo = NULL;
#endif
        } else {
            fun->u.n.native = native;
            fun->u.n.trcinfo = NULL;
        }
        JS_ASSERT(fun->u.n.native);
    }
    fun->atom = atom;

    /* Set private to self to indicate non-cloned fully initialized function. */
    FUN_OBJECT(fun)->setPrivate(fun);
    return fun;
}

JSObject * JS_FASTCALL
js_CloneFunctionObject(JSContext *cx, JSFunction *fun, JSObject *parent,
                       JSObject *proto)
{
    JS_ASSERT(parent);
    JS_ASSERT(proto);

    JSObject *clone;
    if (cx->compartment == fun->compartment()) {
        /*
         * Don't clone functions with singleton types, we need to ensure that
         * there is only one object with this type. We may need to reparent the
         * function, however.
         */
        if (fun->getType()->singleton) {
            JS_ASSERT(fun->getType()->singleton == fun);
            JS_ASSERT(fun->getProto() == proto);
            fun->setParent(parent);
            return fun;
        }

        /*
         * The cloned function object does not need the extra JSFunction members
         * beyond JSObject as it points to fun via the private slot.
         */
        clone = NewNativeClassInstance(cx, &js_FunctionClass, proto, parent);
        if (!clone)
            return NULL;

        /*
         * In COMPILE_N_GO code the existing prototype will be correct, so we can
         * reuse the type. In non-COMPILE_N_GO code the existing prototype is NULL;
         * Just use the default 'new' object for Function.prototype.
         */
        if (fun->getProto() == proto)
            clone->setTypeAndShape(fun->getType(), fun->lastProperty());

        clone->setPrivate(fun);
    } else {
        /*
         * Across compartments we have to deep copy JSFunction and clone the
         * script (for interpreted functions).
         */
        clone = NewFunction(cx, parent);
        if (!clone)
            return NULL;

        JSFunction *cfun = (JSFunction *) clone;
        cfun->nargs = fun->nargs;
        cfun->flags = fun->flags;
        cfun->u = fun->getFunctionPrivate()->u;
        cfun->atom = fun->atom;
        clone->setPrivate(cfun);
        if (cfun->isInterpreted()) {
            JSScript *script = cfun->u.i.script;
            JS_ASSERT(script);
            JS_ASSERT(script->compartment == fun->compartment());
            JS_ASSERT(script->compartment != cx->compartment);

            cfun->u.i.script = js_CloneScript(cx, script);
            if (!cfun->u.i.script)
                return NULL;
            if (!cfun->u.i.script->typeSetFunction(cx, cfun))
                return NULL;

#ifdef CHECK_SCRIPT_OWNER
            cfun->script()->owner = NULL;
#endif
            js_CallNewScriptHook(cx, cfun->script(), cfun);
        } else {
            TypeFunction *type = cx->newTypeFunction("ClonedFunction", clone->getProto());
            if (!type || !clone->setTypeAndUniqueShape(cx, type))
                return NULL;
            if (fun->getType()->unknownProperties()) {
                if (!cx->markTypeObjectUnknownProperties(type))
                    return NULL;
            } else {
                type->handler = fun->getType()->asFunction()->handler;
            }
        }
    }
    return clone;
}

#ifdef JS_TRACER
JS_DEFINE_CALLINFO_4(extern, OBJECT, js_CloneFunctionObject, CONTEXT, FUNCTION, OBJECT, OBJECT, 0,
                     nanojit::ACCSET_STORE_ANY)
#endif

/*
 * Create a new flat closure, but don't initialize the imported upvar
 * values. The tracer calls this function and then initializes the upvar
 * slots on trace.
 */
JSObject * JS_FASTCALL
js_AllocFlatClosure(JSContext *cx, JSFunction *fun, JSObject *scopeChain)
{
    JS_ASSERT(fun->isFlatClosure());
    JS_ASSERT(JSScript::isValidOffset(fun->script()->upvarsOffset) ==
              fun->script()->bindings.hasUpvars());
    JS_ASSERT_IF(JSScript::isValidOffset(fun->script()->upvarsOffset),
                 fun->script()->upvars()->length == fun->script()->bindings.countUpvars());

    JSObject *closure = CloneFunctionObject(cx, fun, scopeChain);
    if (!closure)
        return closure;

    uint32 nslots = fun->script()->bindings.countUpvars();
    if (nslots == 0)
        return closure;

    Value *upvars = (Value *) cx->malloc_(nslots * sizeof(Value));
    if (!upvars)
        return NULL;

    closure->setFlatClosureUpvars(upvars);
    return closure;
}

JS_DEFINE_CALLINFO_3(extern, OBJECT, js_AllocFlatClosure,
                     CONTEXT, FUNCTION, OBJECT, 0, nanojit::ACCSET_STORE_ANY)

JSObject *
js_NewFlatClosure(JSContext *cx, JSFunction *fun, JSOp op, size_t oplen)
{
    /*
     * Flat closures cannot yet be partial, that is, all upvars must be copied,
     * or the closure won't be flattened. Therefore they do not need to search
     * enclosing scope objects via JSOP_NAME, etc.
     *
     * FIXME: bug 545759 proposes to enable partial flat closures. Fixing this
     * bug requires a GetScopeChainFast call here, along with JS_REQUIRES_STACK
     * annotations on this function's prototype and definition.
     */
    VOUCH_DOES_NOT_REQUIRE_STACK();
    JSObject *scopeChain = &cx->fp()->scopeChain();

    JSObject *closure = js_AllocFlatClosure(cx, fun, scopeChain);
    if (!closure || !fun->script()->bindings.hasUpvars())
        return closure;

    Value *upvars = closure->getFlatClosureUpvars();
    uintN level = fun->u.i.script->staticLevel;
    JSUpvarArray *uva = fun->script()->upvars();

    bool ok = true;
    for (uint32 i = 0, n = uva->length; i < n; i++) {
        upvars[i] = GetUpvar(cx, level, uva->vector[i]);
        ok &= fun->script()->typeSetUpvar(cx, i, upvars[i]);
    }
    if (!ok)
        return NULL;

    return closure;
}

JSObject *
js_NewDebuggableFlatClosure(JSContext *cx, JSFunction *fun)
{
    JS_ASSERT(cx->fp()->fun()->flags & JSFUN_HEAVYWEIGHT);
    JS_ASSERT(!cx->fp()->fun()->optimizedClosure());
    JS_ASSERT(FUN_FLAT_CLOSURE(fun));

    return WrapEscapingClosure(cx, cx->fp(), fun);
}

JSFunction *
js_DefineFunction(JSContext *cx, JSObject *obj, jsid id, Native native,
                  uintN nargs, uintN attrs,
                  JSTypeHandler handler, const char *fullName)
{
    PropertyOp gop;
    StrictPropertyOp sop;
    JSFunction *fun;

    if (!handler) {
        handler = JS_TypeHandlerDynamic;
        if (!fullName)
            fullName = "Unknown";
    }
    JS_ASSERT(fullName);

    if (attrs & JSFUN_STUB_GSOPS) {
        /*
         * JSFUN_STUB_GSOPS is a request flag only, not stored in fun->flags or
         * the defined property's attributes. This allows us to encode another,
         * internal flag using the same bit, JSFUN_EXPR_CLOSURE -- see jsfun.h
         * for more on this.
         */
        attrs &= ~JSFUN_STUB_GSOPS;
        gop = PropertyStub;
        sop = StrictPropertyStub;
    } else {
        gop = NULL;
        sop = NULL;
    }

    /*
     * Historically, all objects have had a parent member as intrinsic scope
     * chain link. We want to move away from this universal parent, but JS
     * requires that function objects have something like parent (ES3 and ES5
     * call it the [[Scope]] internal property), to bake a particular static
     * scope environment into each function object.
     *
     * All function objects thus have parent, including all native functions.
     * All native functions defined by the JS_DefineFunction* APIs are created
     * via the call below to js_NewFunction, which passes obj as the parent
     * parameter, and so binds fun's parent to obj using JSObject::setParent,
     * under js_NewFunction (in JSObject::init, called from NewObject -- see
     * jsobjinlines.h).
     *
     * But JSObject::setParent sets the DELEGATE object flag on its receiver,
     * to mark the object as a proto or parent of another object. Such objects
     * may intervene in property lookups and scope chain searches, so require
     * special handling when caching lookup and search results (since such
     * intervening objects can in general grow shadowing properties later).
     *
     * Thus using setParent prematurely flags certain objects, notably class
     * prototypes, so that defining native methods on them, where the method's
     * name (e.g., toString) is already bound on Object.prototype, triggers
     * shadowingShapeChange events and gratuitous shape regeneration.
     *
     * To fix this longstanding bug, we set check whether obj is already a
     * delegate, and if not, then if js_NewFunction flagged obj as a delegate,
     * we clear the flag.
     *
     * We thus rely on the fact that native functions (including indirect eval)
     * do not use the property cache or equivalent JIT techniques that require
     * this bit to be set on their parent-linked scope chain objects.
     *
     * Note: we keep API compatibility by setting parent to obj for all native
     * function objects, even if obj->getGlobal() would suffice. This should be
     * revisited when parent is narrowed to exist only for function objects and
     * possibly a few prehistoric scope objects (e.g. event targets).
     *
     * FIXME: bug 611190.
     */
    bool wasDelegate = obj->isDelegate();

    fun = js_NewFunction(cx, NULL, native, nargs,
                         attrs & (JSFUN_FLAGS_MASK | JSFUN_TRCINFO),
                         obj,
                         JSID_IS_ATOM(id) ? JSID_TO_ATOM(id) : NULL,
                         handler, fullName);
    if (!fun)
        return NULL;

    if (!wasDelegate && obj->isDelegate())
        obj->clearDelegate();

    if (!cx->addTypePropertyId(obj->getType(), id, ObjectValue(*fun)))
        return NULL;

    if (!obj->defineProperty(cx, id, ObjectValue(*fun), gop, sop, attrs & ~JSFUN_FLAGS_MASK))
        return NULL;

    return fun;
}

JS_STATIC_ASSERT((JSV2F_CONSTRUCT & JSV2F_SEARCH_STACK) == 0);

JSFunction *
js_ValueToFunction(JSContext *cx, const Value *vp, uintN flags)
{
    JSObject *funobj;
    if (!IsFunctionObject(*vp, &funobj)) {
        js_ReportIsNotFunction(cx, vp, flags);
        return NULL;
    }
    return GET_FUNCTION_PRIVATE(cx, funobj);
}

JSObject *
js_ValueToFunctionObject(JSContext *cx, Value *vp, uintN flags)
{
    JSObject *funobj;
    if (!IsFunctionObject(*vp, &funobj)) {
        js_ReportIsNotFunction(cx, vp, flags);
        return NULL;
    }

    return funobj;
}

JSObject *
js_ValueToCallableObject(JSContext *cx, Value *vp, uintN flags)
{
    if (vp->isObject()) {
        JSObject *callable = &vp->toObject();
        if (callable->isCallable())
            return callable;
    }

    js_ReportIsNotFunction(cx, vp, flags);
    return NULL;
}

void
js_ReportIsNotFunction(JSContext *cx, const Value *vp, uintN flags)
{
    const char *name = NULL, *source = NULL;
    AutoValueRooter tvr(cx);
    uintN error = (flags & JSV2F_CONSTRUCT) ? JSMSG_NOT_CONSTRUCTOR : JSMSG_NOT_FUNCTION;
    LeaveTrace(cx);

    /*
     * We try to the print the code that produced vp if vp is a value in the
     * most recent interpreted stack frame. Note that additional values, not
     * directly produced by the script, may have been pushed onto the frame's
     * expression stack (e.g. by pushInvokeArgs) thereby incrementing sp past
     * the depth simulated by ReconstructPCStack.
     *
     * Conversely, values may have been popped from the stack in preparation
     * for a call (e.g., by SplatApplyArgs). Since we must pass an offset from
     * the top of the simulated stack to js_ReportValueError3, we do bounds
     * checking using the minimum of both the simulated and actual stack depth.
     */
    ptrdiff_t spindex = 0;

    FrameRegsIter i(cx);
    while (!i.done() && !i.pc())
        ++i;

    if (!i.done()) {
        uintN depth = js_ReconstructStackDepth(cx, i.fp()->script(), i.pc());
        Value *simsp = i.fp()->base() + depth;
        if (i.fp()->base() <= vp && vp < Min(simsp, i.sp()))
            spindex = vp - simsp;
    }

    if (!spindex)
        spindex = ((flags & JSV2F_SEARCH_STACK) ? JSDVG_SEARCH_STACK : JSDVG_IGNORE_STACK);

    js_ReportValueError3(cx, error, spindex, *vp, NULL, name, source);
}<|MERGE_RESOLUTION|>--- conflicted
+++ resolved
@@ -87,11 +87,7 @@
 
 #include "jsatominlines.h"
 #include "jsfuninlines.h"
-<<<<<<< HEAD
 #include "jsinferinlines.h"
-#include "jsinterpinlines.h"
-=======
->>>>>>> 003f619b
 #include "jsobjinlines.h"
 #include "jsscriptinlines.h"
 
@@ -1615,13 +1611,8 @@
     }
 
     /* Find fun's top-most activation record. */
-<<<<<<< HEAD
-    JSStackFrame *fp;
+    StackFrame *fp;
     for (fp = js_GetTopStackFrame(cx, FRAME_EXPAND_NONE);
-=======
-    StackFrame *fp;
-    for (fp = js_GetTopStackFrame(cx);
->>>>>>> 003f619b
          fp && (fp->maybeFun() != fun || fp->isEvalOrDebuggerFrame());
          fp = fp->prev()) {
         continue;
