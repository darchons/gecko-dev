--- conflicted
+++ resolved
@@ -608,20 +608,16 @@
 LayerManager*
 PuppetWidget::RecreateLayerManager(PLayerTransactionChild* aShadowManager)
 {
-<<<<<<< HEAD
+  // Force the old LM to self destruct, otherwise if the reference dangles we
+  // could fail to revoke the most recent transaction.
+  DestroyLayerManager();
+
   MOZ_ASSERT(mTabChild);
   if (mTabChild->GetCompositorOptions().UseWebRender()) {
     mLayerManager = new WebRenderLayerManager(this);
   } else {
     mLayerManager = new ClientLayerManager(this);
   }
-=======
-  // Force the old LM to self destruct, otherwise if the reference dangles we
-  // could fail to revoke the most recent transaction.
-  DestroyLayerManager();
-
-  mLayerManager = new ClientLayerManager(this);
->>>>>>> 6f0eb0ec
   if (ShadowLayerForwarder* lf = mLayerManager->AsShadowForwarder()) {
     lf->SetShadowManager(aShadowManager);
   }
